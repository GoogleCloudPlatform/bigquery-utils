#!/usr/bin/env bash

# Copyright 2019 Google LLC
#
# Licensed under the Apache License, Version 2.0 (the "License");
# you may not use this file except in compliance with the License.
# You may obtain a copy of the License at
#
#     http://www.apache.org/licenses/LICENSE-2.0
#
# Unless required by applicable law or agreed to in writing, software
# distributed under the License is distributed on an "AS IS" BASIS,
# WITHOUT WARRANTIES OR CONDITIONS OF ANY KIND, either express or implied.
# See the License for the specific language governing permissions and
# limitations under the License.

# Directory of the UDFs
UDF_DIR=udfs

# Set colors if terminal supports it
ncolors=$(tput colors)
if [[ "${ncolors}" -gt 7 ]]; then
  BOLD=$(tput bold)
  NORMAL=$(tput sgr0)
fi

#######################################
# Executes a query file. If the execution
# fails, the script will exit with an error
# code of 1.
# Globals:
#   BOLD
#   NORMAL
#   LOCATION
# Arguments:
#   file
#   dry_run
# Returns:
#   None
#######################################
function execute_query() {
  local file=$1
<<<<<<< HEAD
  local dataset=""
  case $file in
    *"community"*)
      dataset="fn";;
    *"netezza"*)
      dataset="nz";;
    *"oracle"*)
      dataset="or";;
    *"redshift"*)
      dataset="rs";;
    *"snowflake"*)
      dataset="sf";;      
    *"teradata"*)
      dataset="td";;
    *"vertica"*)
      dataset="ve";;
  esac
  echo "$dataset"
}
=======
  local dry_run=$2
>>>>>>> ddd43ad4

  printf "%s%s%s\n" "${BOLD}" "${file}" "${NORMAL}"
  if [[ ${dry_run} = true ]]; then
    if ! bq query \
    --headless --nouse_legacy_sql --dry_run "$(cat "${file}")" ; then
      printf "Failed to dry run: %s" "${file}"
      # exit 1 is not called here because some dry-runs may fail due to
      # variable placeholders which a user must replace with their own values.
      # These dry-runs require manual revision of results.
    fi
  else
    if ! bq query \
    --headless --nouse_legacy_sql "$(cat "${file}")" ; then
      printf "Failed to create: %s" "${file}"
      exit 1
    fi
  fi
}

#######################################
# Builds and hosts the Cloud Build image
# used to test BigQuery UDFs.
# Globals:
#   UDF_DIR
# Arguments:
#   None
# Returns:
#   None
#######################################
function build_udf_testing_image() {
  gcloud builds submit "${UDF_DIR}"/tests/ \
    --config="${UDF_DIR}"/tests/cloudbuild_udf_test_image.yaml
}

#######################################
# Replaces all ${JS_BUCKET} placeholders
# in javascript UDFs with bigquery-utils
# public hosting bucket.
# Globals:
#   UDF_DIR
#   _JS_BUCKET
# Arguments:
#   None
# Returns:
#   None
#######################################
function replace_js_udf_bucket_placeholder() {
  # Replace all variable placeholders "${JS_BUCKET}" in Javascript UDFs
  # with the bucket that will host all javascript libraries
  local sql_files
  sql_files=$(find ${UDF_DIR} -type f -name "*.sql")
  local num_files
  num_files=$(echo "${sql_files}" | wc -l)
  printf "Replacing UDF bucket placeholder \${JS_BUCKET} with %s\n" "${_JS_BUCKET}"
  while read -r file; do
    sed -i "s|\${JS_BUCKET}|${_JS_BUCKET}|g" "${file}"
  done <<<"${sql_files}"
}

# Remove the ${_JS_BUCKET} directory
# Globals:
#   _JS_BUCKET
# Arguments:
#   None
# Returns:
#   None
#######################################
function remove_gcs_js_directory(){
  printf "Deleting Cloud Storage directory: %s\n" "${_JS_BUCKET}"
  gsutil rm -rf "${_JS_BUCKET}"
}

#######################################
# Builds all BigQuery UDFs within the repository.
# Globals:
#   UDF_DIR
#   _JS_BUCKET
#   SHORT_SHA
# Arguments:
#   None
# Returns:
#   None
#######################################
function build_udfs() {
  # Create all UDFs in a test dataset unique to the commit SHORT_SHA.
  # Perform unit tests on any UDFs which have test cases.
  # Delete test datasets when finished
  if ! gcloud builds submit "${UDF_DIR}"/ \
    --config="${UDF_DIR}"/cloudbuild.yaml \
    --substitutions _JS_BUCKET="${_JS_BUCKET}",SHORT_SHA="${SHORT_SHA}" ; then
    # Delete BigQuery UDF test datasets and cloud storage directory if above cloud build process fails
    printf "FAILURE: Build process for BigQuery UDFs failed, running cleanup steps:\n"
    local datasets
    datasets=$(sed -n '/:/p' < udfs/dir_to_dataset_map.yaml | sed 's/.*: //g')
    for dataset in ${datasets}; do
      printf "Deleting BigQuery dataset: %s_test_%s\n" "${dataset}" "${SHORT_SHA}"
      bq --headless --synchronous_mode rm -r -f "${dataset}_test_${SHORT_SHA}"
    done
    remove_gcs_js_directory
    exit 1
  fi
  remove_gcs_js_directory
}

#######################################
# Executes dry-runs of all SQL scripts
# within the repository except for the
# udfs/ and the tools/ directories
# since they're tested separately.
# Globals:
#   None
# Arguments:
#   None
# Returns:
#   None
#######################################
function dry_run_all_sql() {
  # Get list of all .sql files
  # (excluding udfs/ and tools/ directories)
  local sql_files
  sql_files=$(find . \
  -wholename "./udfs/*" -prune -o \
  -wholename "./tools/*" -prune -o \
  -type f -name "*.sql" -print)
  local num_files
  num_files=$(echo "${sql_files}" | wc -l)

  printf "Dry-running %s SQL assets...\n" "${num_files}"
  while read -r file; do
    execute_query "${file}" true
  done <<<"${sql_files}"
}

#######################################
# Executes all build steps for SQL
# assets within the repository.
# Globals:
#   UDF_DIR
# Arguments:
#   None
# Returns:
#   None
#######################################
function build() {
  replace_js_udf_bucket_placeholder

  # Get a list of changed files in this commit.
  local files_changed
  files_changed=$(git diff --name-only origin/master)

  # Only build the Cloud Build image (used for testing UDFs)
  # if any files in the udfs/tests/ directory have changed.
  if echo "${files_changed}" | grep -q "${UDF_DIR}"/tests/; then
    build_udf_testing_image
  fi

  # Only build the BigQuery UDFs if any files in the
  # udfs/ directory have been changed
  if echo "${files_changed}" | grep -q "${UDF_DIR}"/; then
    build_udfs
  fi

}

#######################################
# Deploys UDFs to their associated datasets
# within the bqutil project
# Globals:
#   UDF_DIR
# Arguments:
#   None
# Returns:
#   None
#######################################
function deploy_udfs() {
  local sql_files
  sql_files=$(find "${UDF_DIR}" -type f -name "*.sql")
  local num_files
  num_files=$(echo "${sql_files}" | wc -l)

  replace_js_udf_bucket_placeholder

  gcloud builds submit "${UDF_DIR}"/ \
    --config="${UDF_DIR}"/cloudbuild_deploy.yaml \
    --substitutions BRANCH_NAME="${BRANCH_NAME}",_JS_BUCKET="${_JS_BUCKET}"
}

#######################################
# Main entry-point for execution
# Globals:
#   BRANCH_NAME
#   _PR_NUMBER
# Arguments:
#   None
# Returns:
#   None
#######################################
function main() {
  # Only deploy UDFs when building master branch and there is
  # no associated pull request, meaning the PR was approved
  # and this is now building a commit on master branch.
  if [[ "${BRANCH_NAME}" = "master" && -z "${_PR_NUMBER}" ]]; then
    deploy_udfs
  else
    build
    dry_run_all_sql
  fi
}

main<|MERGE_RESOLUTION|>--- conflicted
+++ resolved
@@ -40,29 +40,7 @@
 #######################################
 function execute_query() {
   local file=$1
-<<<<<<< HEAD
-  local dataset=""
-  case $file in
-    *"community"*)
-      dataset="fn";;
-    *"netezza"*)
-      dataset="nz";;
-    *"oracle"*)
-      dataset="or";;
-    *"redshift"*)
-      dataset="rs";;
-    *"snowflake"*)
-      dataset="sf";;      
-    *"teradata"*)
-      dataset="td";;
-    *"vertica"*)
-      dataset="ve";;
-  esac
-  echo "$dataset"
-}
-=======
   local dry_run=$2
->>>>>>> ddd43ad4
 
   printf "%s%s%s\n" "${BOLD}" "${file}" "${NORMAL}"
   if [[ ${dry_run} = true ]]; then
