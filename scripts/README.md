# Scripts

Common script utilities which can help automate common tasks within a BigQuery data warehouse.

<<<<<<< HEAD
* [billing](/scripts/billing) - Example queries over the GCP billing export to help get you started using the standard data export format
=======
* [billing](billing) - Example queries over the GCP billing export to help get you started using the standard data export format
* [json2ddl](json2ddl) - Python script that converts BigQeuery schema definition from JSON into DDL statement
>>>>>>> f90ce137
<|MERGE_RESOLUTION|>--- conflicted
+++ resolved
@@ -2,9 +2,4 @@
 
 Common script utilities which can help automate common tasks within a BigQuery data warehouse.
 
-<<<<<<< HEAD
-* [billing](/scripts/billing) - Example queries over the GCP billing export to help get you started using the standard data export format
-=======
-* [billing](billing) - Example queries over the GCP billing export to help get you started using the standard data export format
-* [json2ddl](json2ddl) - Python script that converts BigQeuery schema definition from JSON into DDL statement
->>>>>>> f90ce137
+* [billing](/scripts/billing) - Example queries over the GCP billing export to help get you started using the standard data export format