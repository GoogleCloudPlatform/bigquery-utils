# Copyright 2019 Google LLC
#
# Licensed under the Apache License, Version 2.0 (the "License");
# you may not use this file except in compliance with the License.
# You may obtain a copy of the License at
#
#     http://www.apache.org/licenses/LICENSE-2.0
#
# Unless required by applicable law or agreed to in writing, software
# distributed under the License is distributed on an "AS IS" BASIS,
# WITHOUT WARRANTIES OR CONDITIONS OF ANY KIND, either express or implied.
# See the License for the specific language governing permissions and
# limitations under the License.

import argparse
import glob
<<<<<<< HEAD
=======

>>>>>>> 58d9c80a
import os
from pathlib import Path
import re

from yaml import load
from yaml import SafeLoader

from google.cloud import bigquery

BIGQUERY_TEST_DATASET_MAPPINGS = {
    'netezza': 'nz_test',
    'oracle': 'or_test',
    'redshift': 'rs_test',
    'teradata': 'td_test',
    'vertica': 've_test',
    'community': 'fn_test',
}

UDF_PARENT_DIR = 'udfs/'


def get_all_udf_paths():
    return glob.glob(UDF_PARENT_DIR + '/**/*.sql', recursive=True)


def load_test_cases(udf_path):
    udf_dir = Path(udf_path).parent
    yaml_test_data_path = udf_dir / 'test_cases.yaml'
    if yaml_test_data_path.is_file():
        with open(yaml_test_data_path, 'r') as yaml_file:
            return load(yaml_file, Loader=SafeLoader)
    else:
        return None


def extract_udf_name(udf_path):
    with open(udf_path) as udf_file:
        udf_sql = udf_file.read()
    udf_sql = udf_sql.replace('\n', ' ')
    pattern = re.compile(r'FUNCTION\s*`?(\w+.)?(\w+)`?\s*\(')
    match = pattern.search(udf_sql)
    if match:
        udf_name = match[2]
        return udf_name
    else:
        return None


def extract_udf_signature(udf_path):
    with open(udf_path) as udf_file:
        udf_sql = udf_file.read()
    udf_sql = udf_sql.replace('\n', ' ')
    pattern = re.compile(r'FUNCTION\s+(`?.+?`?.*?\).*?\s+)AS')
    match = pattern.search(udf_sql)
    if match:
        udf_name = match[1].replace('LANGUAGE js', '')
        return udf_name
    else:
        return udf_path


def replace_with_test_datasets(udf_path=None, project_id=None, udf_sql=None):
    if udf_path:
        with open(udf_path) as udf_file:
            udf_sql = udf_file.read()
    udf_length_before_replacement = len(udf_sql)
    udf_sql = re.sub(
        r'(\w+\.)?(?P<bq_dataset>\w+)(?P<udf_name>\.\w+)\(',
        f'`{project_id}.\\g<bq_dataset>_test_{os.getenv("SHORT_SHA")}\\g<udf_name>`(',
        udf_sql)
    if udf_length_before_replacement == len(udf_sql):
        return None
    else:
        return udf_sql


def get_target_bq_dataset(udf_path):
    parent_dir_name = Path(udf_path).parent.name
    return f'{BIGQUERY_TEST_DATASET_MAPPINGS.get(parent_dir_name)}_{os.getenv("SHORT_SHA")}'


def delete_datasets(client):
    for dataset in BIGQUERY_TEST_DATASET_MAPPINGS.values():
        dataset = f'{dataset}_{os.getenv("SHORT_SHA")}'
        client.delete_dataset(dataset, delete_contents=True, not_found_ok=True)


def create_datasets(client):
    for dataset in BIGQUERY_TEST_DATASET_MAPPINGS.values():
        dataset = f'{dataset}_{os.getenv("SHORT_SHA")}'
        client.create_dataset(dataset, exists_ok=True)


def main():
    parser = argparse.ArgumentParser(description='Utils Class to support testing BigQuery UDFs')
    parser.add_argument('--create_test_datasets', help='Create test datasets used for UDF function testing.',
                        action='store_true')
    parser.add_argument('--delete_test_datasets', help='Delete test datasets used for UDF function testing.',
                        action='store_true')
    args = parser.parse_args()
    client = bigquery.Client()
    if args.create_test_datasets:
        create_datasets(client)
    elif args.delete_test_datasets:
        delete_datasets(client)


if __name__ == '__main__':
    main()<|MERGE_RESOLUTION|>--- conflicted
+++ resolved
@@ -14,10 +14,7 @@
 
 import argparse
 import glob
-<<<<<<< HEAD
-=======
 
->>>>>>> 58d9c80a
 import os
 from pathlib import Path
 import re
