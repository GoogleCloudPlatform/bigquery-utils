--- conflicted
+++ resolved
@@ -308,7 +308,6 @@
     input: CAST('2020-01-01 00:15:00' AS TIMESTAMP), STRUCT(CAST('2020-01-01 00:00:00' AS TIMESTAMP) AS x, CAST(1.0 AS FLOAT64)), STRUCT(CAST('2020-01-01 02:30:00' AS TIMESTAMP) AS x, CAST(3.0 AS FLOAT64))
     expected_output: CAST(1.2 AS FLOAT64)
 ts_tumble:
-<<<<<<< HEAD
   - test:
     input: CAST('2020-01-01 00:17:30' AS TIMESTAMP), CAST(900 AS INT64)
     expected_output: CAST('2020-01-01 00:15:00' AS TIMESTAMP)
@@ -322,21 +321,6 @@
     input: CAST('2020-01-01 00:17:30' AS TIMESTAMP), CAST(60 AS INT64)
     expected_output: CAST('2020-01-01 00:17:00' AS TIMESTAMP)
   - test:
-=======
-  - test: 
-    input: CAST('2020-01-01 00:17:30' AS TIMESTAMP), CAST(900 AS INT64)
-    expected_output: CAST('2020-01-01 00:15:00' AS TIMESTAMP)
-  - test: 
-    input: CAST('2020-01-01 00:17:30' AS TIMESTAMP), CAST(600 AS INT64)
-    expected_output: CAST('2020-01-01 00:10:00' AS TIMESTAMP)
-  - test: 
-    input: CAST('2020-01-01 00:17:30' AS TIMESTAMP), CAST(300 AS INT64)
-    expected_output: CAST('2020-01-01 00:15:00' AS TIMESTAMP)
-  - test: 
-    input: CAST('2020-01-01 00:17:30' AS TIMESTAMP), CAST(60 AS INT64)
-    expected_output: CAST('2020-01-01 00:17:00' AS TIMESTAMP)
-  - test: 
->>>>>>> a2afc666
     input: CAST('2020-01-01 00:17:30' AS TIMESTAMP), CAST(0 AS INT64)
     expected_output: (NULL)
 ts_gen_keyed_timestamps:
@@ -369,7 +353,6 @@
   - test:
     input: CAST('2020-01-01 01:05:00 UTC' AS TIMESTAMP), 600, 900
     expected_output: ([STRUCT(CAST('2020-01-01 01:00:00 UTC' AS TIMESTAMP) AS window_start, CAST('2020-01-01 01:15:00 UTC' AS TIMESTAMP) AS window_end)])
-<<<<<<< HEAD
 nlp_compromise_number:
   - test:
     input: CAST('one hundred fifty seven' AS STRING)
@@ -405,7 +388,4 @@
     expected_output: CAST(["matt the doctor smith"] AS ARRAY<STRING>)
   - test:
     input: CAST("Randal Kieth Orton and Dwayne 'the rock' Johnson had a really funny fight." AS STRING)
-    expected_output: CAST(['randal kieth orton', 'dwayne the rock johnson'] AS ARRAY<STRING>)
-=======
-  
->>>>>>> a2afc666
+    expected_output: CAST(['randal kieth orton', 'dwayne the rock johnson'] AS ARRAY<STRING>)