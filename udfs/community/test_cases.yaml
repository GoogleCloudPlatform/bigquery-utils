int:
  - test:
    input: CAST(-1 AS STRING)
    expected_output: CAST(-1 AS INT64)
  - test:
    input: CAST(1 AS INT64)
    expected_output: CAST(1 AS INT64)
  - test:
    input: CAST(2.5 AS FLOAT64)
    expected_output: CAST(2 AS INT64)
  - test:
    input: CAST(7 AS INT64)
    expected_output: CAST(7 AS INT64)
  - test:
    input: CAST(7.8 AS FLOAT64)
    expected_output: CAST(7 AS INT64)
json_typeof:
  - test:
    input: ('""')
    expected_output: ('string')
  - test:
    input: ('"test"')
    expected_output: ('string')
  - test:
    input: ('true')
    expected_output: ('boolean')
  - test:
    input: ('false')
    expected_output: ('boolean')
  - test:
    input: ('null')
    expected_output: ('null')
  - test:
    input: ('0')
    expected_output: ('number')
  - test:
    input: ('1')
    expected_output: ('number')
  - test:
    input: ('-1')
    expected_output: ('number')
  - test:
    input: ('0.0')
    expected_output: ('number')
  - test:
    input: ('1.0')
    expected_output: ('number')
  - test:
    input: ('-1.0')
    expected_output: ('number')
  - test:
    input: ('1e1')
    expected_output: ('number')
  - test:
    input: ('-1e1')
    expected_output: ('number')
  - test:
    input: ('[]')
    expected_output: ('array')
  - test:
    input: ('[1, 2, 3]')
    expected_output: ('array')
  - test:
    input: ('{}')
    expected_output: ('object')
  - test:
    input: ('{"foo":"bar"}')
    expected_output: ('object')
  - test:
    input: ('')
    expected_output: (NULL)
typeof:
  - test:
    input: (b'test')
    expected_output: ('BYTES')
  - test:
    input: (b'')
    expected_output: ('BYTES')
  - test:
    input: ('test')
    expected_output: ('STRING')
  - test:
    input: ('')
    expected_output: ('STRING')
  - test:
    input: (TRUE)
    expected_output: ('BOOL')
  - test:
    input: (FALSE)
    expected_output: ('BOOL')
  - test:
    input: (NULL)
    expected_output: ('NULL')
  - test:
    input: (1)
    expected_output: ('INT64')
  - test:
    input: (-1)
    expected_output: ('INT64')
  - test:
    input: (0)
    expected_output: ('INT64')
  - test:
    input: (0.0)
    expected_output: ('FLOAT64')
  - test:
    input: (-1.0)
    expected_output: ('FLOAT64')
  - test:
    input: (1.0)
    expected_output: ('FLOAT64')
  - test:
    input: (+123e45)
    expected_output: ('FLOAT64')
  - test:
    input: (-123e45)
    expected_output: ('FLOAT64')
  - test:
    input: (12e345)
    expected_output: ('FLOAT64')
  - test:
    input: (-12e345)
    expected_output: ('FLOAT64')
  - test:
    input: CAST('inf' AS FLOAT64)
    expected_output: ('FLOAT64')
  - test:
    input: CAST('-inf' AS FLOAT64)
    expected_output: ('FLOAT64')
  - test:
    input: CAST('nan' AS FLOAT64)
    expected_output: ('FLOAT64')
  - test:
    input: DATE '1970-01-01'
    expected_output: ('DATE')
  - test:
    input: DATETIME '1970-01-01T00:00:00'
    expected_output: ('DATETIME')
  - test:
    input: TIME '00:00:00'
    expected_output: ('TIME')
  - test:
    input: TIMESTAMP '1970-01-01T00:00:00Z'
    expected_output: ('TIMESTAMP')
  - test:
    input: STRUCT()
    expected_output: ('STRUCT')
  - test:
    input: STRUCT(1)
    expected_output: ('STRUCT')
  - test:
    input: STRUCT(1, 2, 3)
    expected_output: ('STRUCT')
  - test:
    input: STRUCT<a INT64, b INT64, c INT64>(1, 2, 3)
    expected_output: ('STRUCT')
  - test:
    input: ([])
    expected_output: ('ARRAY')
  - test:
    input: ([1, 2, 3])
    expected_output: ('ARRAY')
  - test:
    input: ARRAY<INT64>[1, 2, 3]
    expected_output: ('ARRAY')
  - test:
    input: ST_GEOGPOINT(0, 0)
    expected_output: ('GEOGRAPHY')
  - test:
    input: NUMERIC '0'
    expected_output: ('NUMERIC')
  - test:
    input: NUMERIC '1'
    expected_output: ('NUMERIC')
  - test:
    input: NUMERIC '-1'
    expected_output: ('NUMERIC')
url_parse:
  - test: # HOST extraction
    input: CAST('http://facebook.com/path1/p.php?k1=v1&k2=v2#Ref1' AS STRING), CAST('HOST' AS STRING)
    expected_output: CAST('facebook.com' AS STRING)
  - test:
    input: CAST('rpc://facebook.com/' AS STRING), CAST('HOST' AS STRING)
    expected_output: CAST('facebook.com' AS STRING)
  - test:
    input: CAST('subdomain.facebook.com/path1/p.php?k1=v1&k2=v2#Ref1' AS STRING), CAST('HOST' AS STRING)
    expected_output: CAST('subdomain.facebook.com' AS STRING)
  - test: # PATH extraction
    input: CAST('http://facebook.com/path1/p.php?k1=v1&k2=v2#Ref1' AS STRING), CAST('PATH' AS STRING)
    expected_output: CAST('path1/p.php' AS STRING)
  - test:
    input: CAST('subdomain.facebook.com/path1/p.php?k1=v1&k2=v2#Ref1' AS STRING), CAST('PATH' AS STRING)
    expected_output: CAST('path1/p.php' AS STRING)
  - test:
    input: CAST('rpc://facebook.com/' AS STRING), CAST('PATH' AS STRING)
    expected_output: (NULL) # NULL is a type in YAML so wrap it in parenthesis
  - test: # QUERY extraction
    input: CAST('http://facebook.com/path1/p.php?k1=v1&k2=v2#Ref1' AS STRING), CAST('QUERY' AS STRING)
    expected_output: CAST('k1=v1&k2=v2#Ref1' AS STRING)
  - test:
    input: CAST('rpc://facebook.com/' AS STRING), CAST('QUERY' AS STRING)
    expected_output: (NULL) # NULL is a type in YAML so wrap it in parenthesis
  - test:
    input: CAST('subdomain.facebook.com/path1/p.php?k1=v1&k2=v2#Ref1' AS STRING), CAST('QUERY' AS STRING)
    expected_output: CAST('k1=v1&k2=v2#Ref1' AS STRING)
  - test: # REF extraction
    input: CAST('http://facebook.com/path1/p.php?k1=v1&k2=v2#Ref1' AS STRING), CAST('REF' AS STRING)
    expected_output: CAST('Ref1' AS STRING)
  - test:
    input: CAST('rpc://facebook.com/' AS STRING), CAST('REF' AS STRING)
    expected_output: (NULL) # NULL is a type in YAML so wrap it in parenthesis
  - test:
    input: CAST('subdomain.facebook.com/path1/p.php?k1=v1&k2=v2#Ref1' AS STRING), CAST('REF' AS STRING)
    expected_output: CAST('Ref1' AS STRING)
  - test: # PROTOCOL extraction
    input: CAST('http://facebook.com/path1/p.php?k1=v1&k2=v2#Ref1' AS STRING), CAST('PROTOCOL' AS STRING)
    expected_output: CAST('http' AS STRING)
  - test:
    input: CAST('rpc://facebook.com/' AS STRING), CAST('PROTOCOL' AS STRING)
    expected_output: CAST('rpc' AS STRING)
  - test:
    input: CAST('subdomain.facebook.com/path1/p.php?k1=v1&k2=v2#Ref1' AS STRING), CAST('PROTOCOL' AS STRING)
    expected_output: (NULL) # NULL is a type in YAML so wrap it in parenthesis
last_day:
  - test:
    input: CAST("1987-12-25" AS DATE)
    expected_output: CAST("1987-12-31" AS DATE)
  - test:
    input: CAST("1998-09-04" AS DATE)
    expected_output: CAST("1998-09-30" AS DATE)
  - test:
    input: CAST("2020-02-21" AS DATE)
    expected_output: CAST("2020-02-29" AS DATE) # leap year
  - test:
    input: CAST("2019-02-21" AS DATE)
    expected_output: CAST("2019-02-28" AS DATE) # non-leap year
percentage_change:
  - test:
    input: CAST(0.2 AS FLOAT64), CAST(0.4 AS FLOAT64)
    expected_output: CAST(1.0 AS FLOAT64)
  - test:
    input: CAST(5 AS NUMERIC), CAST(15 AS NUMERIC)
    expected_output: CAST(2.0 AS FLOAT64)
  - test:
    input: CAST(100 AS INT64), CAST(50 AS INT64)
    expected_output: CAST(-0.5 AS FLOAT64)
  - test:
    input: CAST(-20 AS INT64), CAST(-45 AS INT64)
    expected_output: CAST(-1.25 AS FLOAT64)
  - test:
    input: CAST(0 AS INT64), CAST(0 AS INT64)
    expected_output: CAST(NULL AS FLOAT64)
  - test:
    input: CAST(10 AS INT64), CAST(0 AS INT64)
    expected_output: CAST(NULL AS FLOAT64)
  - test:
    input: CAST(10 AS INT64), CAST(NULL AS INT64)
    expected_output: CAST(NULL AS FLOAT64)
  - test:
    input: CAST(0 AS FLOAT64), CAST(10 AS INT64)
    expected_output: CAST(NULL AS FLOAT64)
  - test:
    input: CAST(NULL AS INT64), CAST(10 AS INT64)
    expected_output: CAST(NULL AS FLOAT64)
percentage_difference:
  - test:
    input: CAST(0.22222222 AS FLOAT64), CAST(0.88888888 AS FLOAT64)
    expected_output: CAST(1.2 AS FLOAT64)
  - test:
    input: CAST(0.2 AS NUMERIC), CAST(0.8 AS NUMERIC)
    expected_output: CAST(1.2 AS FLOAT64)
  - test:
    input: CAST(2 AS INT64), CAST(8 AS INT64)
    expected_output: CAST(1.2 AS FLOAT64)
  - test:
    input: CAST(100 AS INT64), CAST(200 AS INT64)
    expected_output: CAST(0.6667 AS FLOAT64)
  - test:
    input: CAST(-2 AS INT64), CAST(8 AS INT64)
    expected_output: CAST(NULL AS FLOAT64)
  - test:
    input: CAST(2 AS INT64), CAST(-8 AS INT64)
    expected_output: CAST(NULL AS FLOAT64)
  - test:
    input: CAST(0 AS INT64), CAST(0 AS INT64)
    expected_output: CAST(NULL AS FLOAT64)
  - test:
    input: CAST(0 AS INT64), CAST(100 AS INT64)
    expected_output: CAST(NULL AS FLOAT64)
  - test:
    input: CAST(100 AS INT64), CAST(0 AS INT64)
    expected_output: CAST(NULL AS FLOAT64)
  - test:
    input: CAST(1.0 AS FLOAT64), CAST(1000000000 AS INT64)
    expected_output: CAST(2.0 AS FLOAT64)
<<<<<<< HEAD
week_of_month:
  - test:
    input: CAST("2020-07-03" AS DATE)
    expected_output: CAST(0 AS INT64)
  - test:
    input: CAST("2020-07-08" AS DATE)
    expected_output: CAST(1 AS INT64)
  - test:
    input: CAST("2020-07-10" AS DATE)
    expected_output: CAST(1 AS INT64)
day_occurrence_of_month:
  - test:
    input: CAST("2020-07-03" AS DATE)
    expected_output: CAST(1 AS INT64)
  - test:
    input: CAST("2020-07-08" AS DATE)
    expected_output: CAST(2 AS INT64)
  - test:
    input: CAST("2020-07-10" AS DATE)
    expected_output: CAST(2 AS INT64)
=======
getbit:
  - test:
    input: CAST(23 AS INT64), CAST(2 AS INT64)
    expected_output: CAST(1 AS INT64)
  - test:
    input: CAST(23 AS INT64), CAST(3 AS INT64)
    expected_output: CAST(0 AS INT64)
>>>>>>> 73a82837
to_binary:
  - test:
    input: CAST(123456 AS INT64)
    expected_output: CAST('0000000000000000000000000000000000000000000000011110001001000000' AS STRING)
  - test:
    input: (NULL)
    expected_output: (NULL)
from_binary:
  - test:
    input: CAST('0000000000000000000000000000000000000000000000011110001001000000' AS STRING)
    expected_output: CAST(123456 AS INT64)
  - test:
    input: (NULL)
    expected_output: (NULL)
to_hex:
  - test:
    input: CAST(123456 AS INT64)
    expected_output: CAST('000000000001e240' AS STRING)
  - test:
    input: (NULL)
    expected_output: (NULL)
from_hex:
  - test:
    input: CAST('000000000001e240' AS STRING)
    expected_output: CAST(123456 AS INT64)
  - test:
    input: (NULL)
    expected_output: (NULL)
linear_interpolate:
  - test:
    input: CAST(2 AS INT64), STRUCT(CAST(1 AS INT64) AS x, CAST(1.0 AS FLOAT64) AS y), STRUCT(CAST(3 AS INT64) AS x, CAST(3.0 AS FLOAT64) AS y)
    expected_output: CAST(2.0 AS FLOAT64)
  - test:
    input: CAST(3 AS INT64), STRUCT(CAST(1 AS INT64) AS x, CAST(1.0 AS FLOAT64) AS y), STRUCT(CAST(4 AS INT64) AS x, CAST(4.0 AS FLOAT64) AS y)
    expected_output: CAST(3.0 AS FLOAT64)
ts_lin_interpolate:
  - test:
    input: CAST('2020-01-01 00:15:00' AS TIMESTAMP), STRUCT(CAST('2020-01-01 00:00:00' AS TIMESTAMP) AS x, CAST(1.0 AS FLOAT64)), STRUCT(CAST('2020-01-01 00:30:00' AS TIMESTAMP) AS x, CAST(3.0 AS FLOAT64))
    expected_output: CAST(2.0 AS FLOAT64)
  - test:
    input: CAST('2020-01-01 00:15:00' AS TIMESTAMP), STRUCT(CAST('2020-01-01 00:00:00' AS TIMESTAMP) AS x, CAST(1.0 AS FLOAT64)), STRUCT(CAST('2020-01-01 02:30:00' AS TIMESTAMP) AS x, CAST(3.0 AS FLOAT64))
    expected_output: CAST(1.2 AS FLOAT64)
ts_tumble:
  - test:
    input: CAST('2020-01-01 00:17:30' AS TIMESTAMP), CAST(900 AS INT64)
    expected_output: CAST('2020-01-01 00:15:00' AS TIMESTAMP)
  - test:
    input: CAST('2020-01-01 00:17:30' AS TIMESTAMP), CAST(600 AS INT64)
    expected_output: CAST('2020-01-01 00:10:00' AS TIMESTAMP)
  - test:
    input: CAST('2020-01-01 00:17:30' AS TIMESTAMP), CAST(300 AS INT64)
    expected_output: CAST('2020-01-01 00:15:00' AS TIMESTAMP)
  - test:
    input: CAST('2020-01-01 00:17:30' AS TIMESTAMP), CAST(60 AS INT64)
    expected_output: CAST('2020-01-01 00:17:00' AS TIMESTAMP)
  - test:
    input: CAST('2020-01-01 00:17:30' AS TIMESTAMP), CAST(0 AS INT64)
    expected_output: (NULL)
ts_gen_keyed_timestamps:
  - test:
    input: ARRAY<STRING>['abc'], CAST(60 AS INT64), CAST('2020-01-01 00:30:00' AS TIMESTAMP), CAST('2020-01-01 00:31:00' AS TIMESTAMP)
    expected_output: ([STRUCT(CAST('abc' AS STRING) AS series_key, CAST('2020-01-01 00:30:00' AS TIMESTAMP) AS tumble_val), STRUCT(CAST('abc' AS STRING) AS series_key, CAST('2020-01-01 00:31:00' AS TIMESTAMP) AS tumble_val)])
  - test:
    input: ARRAY<STRING>['abc', 'def'], CAST(60 AS INT64), CAST('2020-01-01 00:30:00' AS TIMESTAMP), CAST('2020-01-01 00:30:30' AS TIMESTAMP)
    expected_output: ([STRUCT(CAST('abc' AS STRING) AS series_key, CAST('2020-01-01 00:30:00' AS TIMESTAMP) AS tumble_val), STRUCT(CAST('def' AS STRING) AS series_key, CAST('2020-01-01 00:30:00' AS TIMESTAMP) AS tumble_val)])
ts_session_group:
  - test:
    input: CAST('2020-01-01 01:04:59 UTC' AS TIMESTAMP), (NULL), 300
    expected_output: CAST('2020-01-01 01:04:59 UTC' AS TIMESTAMP)
  - test:
    input: CAST('2020-01-01 01:05:00 UTC' AS TIMESTAMP), CAST('2020-01-01 01:04:59 UTC' AS TIMESTAMP), 300
    expected_output: (NULL)
  - test:
    input: CAST('2020-01-01 01:24:01 UTC' AS TIMESTAMP), CAST('2020-01-01 01:09:01 UTC' AS TIMESTAMP), 300
    expected_output: CAST('2020-01-01 01:24:01 UTC' AS TIMESTAMP)
ts_slide:
  - test:
    input: CAST('2020-01-01 01:04:59 UTC' AS TIMESTAMP), 300, 600
    expected_output: ([STRUCT(CAST('2020-01-01 00:55:00 UTC' AS TIMESTAMP) AS window_start, CAST('2020-01-01 01:05:00 UTC' AS TIMESTAMP) AS window_end), STRUCT(CAST('2020-01-01 01:00:00 UTC' AS TIMESTAMP) AS window_start, CAST('2020-01-01 01:10:00 UTC' AS TIMESTAMP) AS window_end)])
  - test:
    input: CAST('2020-01-01 01:04:59 UTC' AS TIMESTAMP), 600, 900
    expected_output: ([STRUCT(CAST('2020-01-01 00:50:00 UTC' AS TIMESTAMP) AS window_start, CAST('2020-01-01 01:05:00 UTC' AS TIMESTAMP) AS window_end), STRUCT(CAST('2020-01-01 01:00:00 UTC' AS TIMESTAMP) AS window_start, CAST('2020-01-01 01:15:00 UTC' AS TIMESTAMP) AS window_end)])
  - test:
    input: CAST('2020-01-01 01:05:00 UTC' AS TIMESTAMP), 300, 600
    expected_output: ([STRUCT(CAST('2020-01-01 01:00:00 UTC' AS TIMESTAMP) AS window_start, CAST('2020-01-01 01:10:00 UTC' AS TIMESTAMP) AS window_end), STRUCT(CAST('2020-01-01 01:05:00 UTC' AS TIMESTAMP) AS window_start, CAST('2020-01-01 01:15:00 UTC' AS TIMESTAMP) AS window_end)])
  - test:
    input: CAST('2020-01-01 01:05:00 UTC' AS TIMESTAMP), 600, 900
    expected_output: ([STRUCT(CAST('2020-01-01 01:00:00 UTC' AS TIMESTAMP) AS window_start, CAST('2020-01-01 01:15:00 UTC' AS TIMESTAMP) AS window_end)])
nlp_compromise_number:
  - test:
    input: CAST('one hundred fifty seven' AS STRING)
    expected_output: CAST(157 AS NUMERIC)
  - test:
    input: CAST('three point 5' AS STRING)
    expected_output: CAST(3.5 AS NUMERIC)
  - test:
    input: CAST('2 hundred' AS STRING)
    expected_output: CAST(200 AS NUMERIC)
  - test:
    input: CAST('minus 8' AS STRING)
    expected_output: CAST(-8 AS NUMERIC)
  - test:
    input: CAST('5 million 3 hundred 25 point zero 1' AS STRING)
    expected_output: CAST(5000325.01 AS NUMERIC)
nlp_compromise_people:
  # Below tests taken from https://github.com/spencermountain/compromise/blob/master/tests/people.test.js
  - test:
    input: CAST('Mary is in the boat. Nancy is in the boat. Fred is in the boat. Jack is too.' AS STRING)
    expected_output: CAST(['mary', 'nancy', 'fred', 'jack'] AS ARRAY<STRING>)
  - test:
    input: CAST('jean jacket. jean Slkje' AS STRING)
    expected_output: CAST(['jean slkje'] AS ARRAY<STRING>)
  - test:
    input: CAST('The Bill was passed by James MacCarthur' AS STRING)
    expected_output: CAST(['james maccarthur'] AS ARRAY<STRING>)
  - test:
    input: CAST('Rod MacDonald bought a Rod' AS STRING)
    expected_output: CAST(['rod macdonald'] AS ARRAY<STRING>)
  - test:
    input: CAST("Matt 'the doctor' Smith lasted three seasons." AS STRING)
    expected_output: CAST(["matt the doctor smith"] AS ARRAY<STRING>)
  - test:
    input: CAST("Randal Kieth Orton and Dwayne 'the rock' Johnson had a really funny fight." AS STRING)
    expected_output: CAST(['randal kieth orton', 'dwayne the rock johnson'] AS ARRAY<STRING>)
levenshtein:
  - test:
    input: CAST('analyze' AS STRING), CAST('analyse' AS STRING)
    expected_output: CAST(1 AS INT64)
  - test:
    input: CAST('opossum' AS STRING), CAST('possum' AS STRING)
    expected_output: CAST(1 AS INT64)
  - test:
    input: CAST('potatoe' AS STRING), CAST('potatoe' AS STRING)
    expected_output: CAST(0 AS INT64)
  - test:
    input: CAST('while' AS STRING), CAST('whilst' AS STRING)
    expected_output: CAST(2 AS INT64)
  - test:
    input: CAST('aluminum' AS STRING), CAST('alumininium' AS STRING)
    expected_output: CAST(3 AS INT64)
  - test:
    input: CAST('Connecticut' AS STRING), CAST('CT' AS STRING)
    expected_output: CAST(10 AS INT64)
#
# Below targets StatsLib work
#
pvalue:
  - test:
    input: CAST(0.3 AS FLOAT64), CAST(2 AS INT64)
    expected_output: CAST(0.8607079764250578 AS FLOAT64)
kruskal_wallis:
  - test:
    input: (SELECT [('a',1.0), ('b',2.0), ('c',2.3), ('a',1.4), ('b',2.2), ('c',5.5), ('a',1.0), ('b',2.3), ('c',2.3), ('a',1.1), ('b',7.2), ('c',2.8)])
    expected_output: STRUCT(CAST(3.423076923076927 AS FLOAT64) AS H, CAST( 0.1805877514841956 AS FLOAT64) AS p, CAST(2 AS INT64) AS DoF)
linear_regression:
  - test:
    input: (SELECT [ (5.1,2.5), (5.0,2.0), (5.7,2.6), (6.0,2.2), (5.8,2.6), (5.5,2.3), (6.1,2.8), (5.5,2.5), (6.4,3.2), (5.6,3.0)])
<<<<<<< HEAD
    expected_output: STRUCT(CAST(-0.4353361094588436 AS FLOAT64) AS a, CAST( 0.5300416418798544 AS FLOAT64) AS b, CAST(0.632366563565354 AS FLOAT64) AS r)
=======
    expected_output: STRUCT(CAST(-0.4353361094588436 AS FLOAT64) AS a, CAST( 0.5300416418798544 AS FLOAT64) AS b, CAST(0.632366563565354 AS FLOAT64) AS r)    
>>>>>>> 73a82837
<|MERGE_RESOLUTION|>--- conflicted
+++ resolved
@@ -293,7 +293,6 @@
   - test:
     input: CAST(1.0 AS FLOAT64), CAST(1000000000 AS INT64)
     expected_output: CAST(2.0 AS FLOAT64)
-<<<<<<< HEAD
 week_of_month:
   - test:
     input: CAST("2020-07-03" AS DATE)
@@ -314,7 +313,6 @@
   - test:
     input: CAST("2020-07-10" AS DATE)
     expected_output: CAST(2 AS INT64)
-=======
 getbit:
   - test:
     input: CAST(23 AS INT64), CAST(2 AS INT64)
@@ -322,7 +320,6 @@
   - test:
     input: CAST(23 AS INT64), CAST(3 AS INT64)
     expected_output: CAST(0 AS INT64)
->>>>>>> 73a82837
 to_binary:
   - test:
     input: CAST(123456 AS INT64)
@@ -480,8 +477,4 @@
 linear_regression:
   - test:
     input: (SELECT [ (5.1,2.5), (5.0,2.0), (5.7,2.6), (6.0,2.2), (5.8,2.6), (5.5,2.3), (6.1,2.8), (5.5,2.5), (6.4,3.2), (5.6,3.0)])
-<<<<<<< HEAD
-    expected_output: STRUCT(CAST(-0.4353361094588436 AS FLOAT64) AS a, CAST( 0.5300416418798544 AS FLOAT64) AS b, CAST(0.632366563565354 AS FLOAT64) AS r)
-=======
-    expected_output: STRUCT(CAST(-0.4353361094588436 AS FLOAT64) AS a, CAST( 0.5300416418798544 AS FLOAT64) AS b, CAST(0.632366563565354 AS FLOAT64) AS r)    
->>>>>>> 73a82837
+    expected_output: STRUCT(CAST(-0.4353361094588436 AS FLOAT64) AS a, CAST( 0.5300416418798544 AS FLOAT64) AS b, CAST(0.632366563565354 AS FLOAT64) AS r)