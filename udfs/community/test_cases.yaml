int:
  - test:
    input: CAST(-1 AS STRING)
    expected_output: CAST(-1 AS INT64)
  - test:
    input: CAST(1 AS INT64)
    expected_output: CAST(1 AS INT64)
  - test:
    input: CAST(2.5 AS FLOAT64)
    expected_output: CAST(2 AS INT64)
  - test:
    input: CAST(7 AS INT64)
    expected_output: CAST(7 AS INT64)
  - test:
    input: CAST(7.8 AS FLOAT64)
    expected_output: CAST(7 AS INT64)
json_typeof:
  - test:
    input: ('""')
    expected_output: ('string')
  - test:
    input: ('"test"')
    expected_output: ('string')
  - test:
    input: ('true')
    expected_output: ('boolean')
  - test:
    input: ('false')
    expected_output: ('boolean')
  - test:
    input: ('null')
    expected_output: ('null')
  - test:
    input: ('0')
    expected_output: ('number')
  - test:
    input: ('1')
    expected_output: ('number')
  - test:
    input: ('-1')
    expected_output: ('number')
  - test:
    input: ('0.0')
    expected_output: ('number')
  - test:
    input: ('1.0')
    expected_output: ('number')
  - test:
    input: ('-1.0')
    expected_output: ('number')
  - test:
    input: ('1e1')
    expected_output: ('number')
  - test:
    input: ('-1e1')
    expected_output: ('number')
  - test:
    input: ('[]')
    expected_output: ('array')
  - test:
    input: ('[1, 2, 3]')
    expected_output: ('array')
  - test:
    input: ('{}')
    expected_output: ('object')
  - test:
    input: ('{"foo":"bar"}')
    expected_output: ('object')
  - test:
    input: ('')
    expected_output: (NULL)
typeof:
  - test:
    input: (b'test')
    expected_output: ('BYTES')
  - test:
    input: (b'')
    expected_output: ('BYTES')
  - test:
    input: ('test')
    expected_output: ('STRING')
  - test:
    input: ('')
    expected_output: ('STRING')
  - test:
    input: (TRUE)
    expected_output: ('BOOL')
  - test:
    input: (FALSE)
    expected_output: ('BOOL')
  - test:
    input: (NULL)
    expected_output: ('NULL')
  - test:
    input: (1)
    expected_output: ('INT64')
  - test:
    input: (-1)
    expected_output: ('INT64')
  - test:
    input: (0)
    expected_output: ('INT64')
  - test:
    input: (0.0)
    expected_output: ('FLOAT64')
  - test:
    input: (-1.0)
    expected_output: ('FLOAT64')
  - test:
    input: (1.0)
    expected_output: ('FLOAT64')
  - test:
    input: (+123e45)
    expected_output: ('FLOAT64')
  - test:
    input: (-123e45)
    expected_output: ('FLOAT64')
  - test:
    input: (12e345)
    expected_output: ('FLOAT64')
  - test:
    input: (-12e345)
    expected_output: ('FLOAT64')
  - test:
    input: CAST('inf' AS FLOAT64)
    expected_output: ('FLOAT64')
  - test:
    input: CAST('-inf' AS FLOAT64)
    expected_output: ('FLOAT64')
  - test:
    input: CAST('nan' AS FLOAT64)
    expected_output: ('FLOAT64')
  - test:
    input: DATE '1970-01-01'
    expected_output: ('DATE')
  - test:
    input: DATETIME '1970-01-01T00:00:00'
    expected_output: ('DATETIME')
  - test:
    input: TIME '00:00:00'
    expected_output: ('TIME')
  - test:
    input: TIMESTAMP '1970-01-01T00:00:00Z'
    expected_output: ('TIMESTAMP')
  - test:
    input: STRUCT()
    expected_output: ('STRUCT')
  - test:
    input: STRUCT(1)
    expected_output: ('STRUCT')
  - test:
    input: STRUCT(1, 2, 3)
    expected_output: ('STRUCT')
  - test:
    input: STRUCT<a INT64, b INT64, c INT64>(1, 2, 3)
    expected_output: ('STRUCT')
  - test:
    input: ([])
    expected_output: ('ARRAY')
  - test:
    input: ([1, 2, 3])
    expected_output: ('ARRAY')
  - test:
    input: ARRAY<INT64>[1, 2, 3]
    expected_output: ('ARRAY')
  - test:
    input: ST_GEOGPOINT(0, 0)
    expected_output: ('GEOGRAPHY')
  - test:
    input: NUMERIC '0'
    expected_output: ('NUMERIC')
  - test:
    input: NUMERIC '1'
    expected_output: ('NUMERIC')
  - test:
    input: NUMERIC '-1'
    expected_output: ('NUMERIC')
url_parse:
  - test: # HOST extraction
    input: CAST('http://facebook.com/path1/p.php?k1=v1&k2=v2#Ref1' AS STRING), CAST('HOST' AS STRING)
    expected_output: CAST('facebook.com' AS STRING)
  - test:
    input: CAST('rpc://facebook.com/' AS STRING), CAST('HOST' AS STRING)
    expected_output: CAST('facebook.com' AS STRING)
  - test:
    input: CAST('subdomain.facebook.com/path1/p.php?k1=v1&k2=v2#Ref1' AS STRING), CAST('HOST' AS STRING)
    expected_output: CAST('subdomain.facebook.com' AS STRING)
  - test: # PATH extraction
    input: CAST('http://facebook.com/path1/p.php?k1=v1&k2=v2#Ref1' AS STRING), CAST('PATH' AS STRING)
    expected_output: CAST('path1/p.php' AS STRING)
  - test:
    input: CAST('subdomain.facebook.com/path1/p.php?k1=v1&k2=v2#Ref1' AS STRING), CAST('PATH' AS STRING)
    expected_output: CAST('path1/p.php' AS STRING)
  - test:
    input: CAST('rpc://facebook.com/' AS STRING), CAST('PATH' AS STRING)
    expected_output: (NULL) # NULL is a type in YAML so wrap it in parenthesis
  - test: # QUERY extraction
    input: CAST('http://facebook.com/path1/p.php?k1=v1&k2=v2#Ref1' AS STRING), CAST('QUERY' AS STRING)
    expected_output: CAST('k1=v1&k2=v2#Ref1' AS STRING)
  - test:
    input: CAST('rpc://facebook.com/' AS STRING), CAST('QUERY' AS STRING)
    expected_output: (NULL) # NULL is a type in YAML so wrap it in parenthesis
  - test:
    input: CAST('subdomain.facebook.com/path1/p.php?k1=v1&k2=v2#Ref1' AS STRING), CAST('QUERY' AS STRING)
    expected_output: CAST('k1=v1&k2=v2#Ref1' AS STRING)
  - test: # REF extraction
    input: CAST('http://facebook.com/path1/p.php?k1=v1&k2=v2#Ref1' AS STRING), CAST('REF' AS STRING)
    expected_output: CAST('Ref1' AS STRING)
  - test:
    input: CAST('rpc://facebook.com/' AS STRING), CAST('REF' AS STRING)
    expected_output: (NULL) # NULL is a type in YAML so wrap it in parenthesis
  - test:
    input: CAST('subdomain.facebook.com/path1/p.php?k1=v1&k2=v2#Ref1' AS STRING), CAST('REF' AS STRING)
    expected_output: CAST('Ref1' AS STRING)
  - test: # PROTOCOL extraction
    input: CAST('http://facebook.com/path1/p.php?k1=v1&k2=v2#Ref1' AS STRING), CAST('PROTOCOL' AS STRING)
    expected_output: CAST('http' AS STRING)
  - test:
    input: CAST('rpc://facebook.com/' AS STRING), CAST('PROTOCOL' AS STRING)
    expected_output: CAST('rpc' AS STRING)
  - test:
    input: CAST('subdomain.facebook.com/path1/p.php?k1=v1&k2=v2#Ref1' AS STRING), CAST('PROTOCOL' AS STRING)
    expected_output: (NULL) # NULL is a type in YAML so wrap it in parenthesis
last_day:
  - test:
    input: CAST("1987-12-25" AS DATE)
    expected_output: CAST("1987-12-31" AS DATE)
  - test:
    input: CAST("1998-09-04" AS DATE)
    expected_output: CAST("1998-09-30" AS DATE)
  - test:
    input: CAST("2020-02-21" AS DATE)
    expected_output: CAST("2020-02-29" AS DATE) # leap year
  - test:
    input: CAST("2019-02-21" AS DATE)
    expected_output: CAST("2019-02-28" AS DATE) # non-leap year
percentage_change:
  - test:
    input: CAST(0.2 AS FLOAT64), CAST(0.4 AS FLOAT64)
    expected_output: CAST(1.0 AS FLOAT64)
  - test:
    input: CAST(5 AS NUMERIC), CAST(15 AS NUMERIC)
    expected_output: CAST(2.0 AS FLOAT64)
  - test:
    input: CAST(100 AS INT64), CAST(50 AS INT64)
    expected_output: CAST(-0.5 AS FLOAT64)
  - test:
    input: CAST(-20 AS INT64), CAST(-45 AS INT64)
    expected_output: CAST(-1.25 AS FLOAT64)
  - test:
    input: CAST(0 AS INT64), CAST(0 AS INT64)
    expected_output: CAST(NULL AS FLOAT64)
  - test:
    input: CAST(10 AS INT64), CAST(0 AS INT64)
    expected_output: CAST(NULL AS FLOAT64)
  - test:
    input: CAST(10 AS INT64), CAST(NULL AS INT64)
    expected_output: CAST(NULL AS FLOAT64)
  - test:
    input: CAST(0 AS FLOAT64), CAST(10 AS INT64)
    expected_output: CAST(NULL AS FLOAT64)
  - test:
    input: CAST(NULL AS INT64), CAST(10 AS INT64)
    expected_output: CAST(NULL AS FLOAT64)
percentage_difference:
  - test:
    input: CAST(0.22222222 AS FLOAT64), CAST(0.88888888 AS FLOAT64)
    expected_output: CAST(1.2 AS FLOAT64)
  - test:
    input: CAST(0.2 AS NUMERIC), CAST(0.8 AS NUMERIC)
    expected_output: CAST(1.2 AS FLOAT64)
  - test:
    input: CAST(2 AS INT64), CAST(8 AS INT64)
    expected_output: CAST(1.2 AS FLOAT64)
  - test:
    input: CAST(100 AS INT64), CAST(200 AS INT64)
    expected_output: CAST(0.6667 AS FLOAT64)
  - test:
    input: CAST(-2 AS INT64), CAST(8 AS INT64)
    expected_output: CAST(NULL AS FLOAT64)
  - test:
    input: CAST(2 AS INT64), CAST(-8 AS INT64)
    expected_output: CAST(NULL AS FLOAT64)
  - test:
    input: CAST(0 AS INT64), CAST(0 AS INT64)
    expected_output: CAST(NULL AS FLOAT64)
  - test:
    input: CAST(0 AS INT64), CAST(100 AS INT64)
    expected_output: CAST(NULL AS FLOAT64)
  - test:
    input: CAST(100 AS INT64), CAST(0 AS INT64)
    expected_output: CAST(NULL AS FLOAT64)
  - test:
    input: CAST(1.0 AS FLOAT64), CAST(1000000000 AS INT64)
    expected_output: CAST(2.0 AS FLOAT64)
linear_interpolate:
  - test:
    input: CAST(2 AS INT64), STRUCT(CAST(1 AS INT64) AS x, CAST(1.0 AS FLOAT64) AS y), STRUCT(CAST(3 AS INT64) AS x, CAST(3.0 AS FLOAT64) AS y)
    expected_output: CAST(2.0 AS FLOAT64)
  - test:
    input: CAST(3 AS INT64), STRUCT(CAST(1 AS INT64) AS x, CAST(1.0 AS FLOAT64) AS y), STRUCT(CAST(4 AS INT64) AS x, CAST(4.0 AS FLOAT64) AS y)
    expected_output: CAST(3.0 AS FLOAT64)
ts_lin_interpolate:
  - test:
    input: CAST('2020-01-01 00:15:00' AS TIMESTAMP), STRUCT(CAST('2020-01-01 00:00:00' AS TIMESTAMP) AS x, CAST(1.0 AS FLOAT64)), STRUCT(CAST('2020-01-01 00:30:00' AS TIMESTAMP) AS x, CAST(3.0 AS FLOAT64))
    expected_output: CAST(2.0 AS FLOAT64)
  - test:
    input: CAST('2020-01-01 00:15:00' AS TIMESTAMP), STRUCT(CAST('2020-01-01 00:00:00' AS TIMESTAMP) AS x, CAST(1.0 AS FLOAT64)), STRUCT(CAST('2020-01-01 02:30:00' AS TIMESTAMP) AS x, CAST(3.0 AS FLOAT64))
    expected_output: CAST(1.2 AS FLOAT64)
ts_tumble:
  - test:
    input: CAST('2020-01-01 00:17:30' AS TIMESTAMP), CAST(900 AS INT64)
    expected_output: CAST('2020-01-01 00:15:00' AS TIMESTAMP)
  - test:
    input: CAST('2020-01-01 00:17:30' AS TIMESTAMP), CAST(600 AS INT64)
    expected_output: CAST('2020-01-01 00:10:00' AS TIMESTAMP)
  - test:
    input: CAST('2020-01-01 00:17:30' AS TIMESTAMP), CAST(300 AS INT64)
    expected_output: CAST('2020-01-01 00:15:00' AS TIMESTAMP)
  - test:
    input: CAST('2020-01-01 00:17:30' AS TIMESTAMP), CAST(60 AS INT64)
    expected_output: CAST('2020-01-01 00:17:00' AS TIMESTAMP)
  - test:
    input: CAST('2020-01-01 00:17:30' AS TIMESTAMP), CAST(0 AS INT64)
    expected_output: (NULL)
ts_gen_keyed_timestamps:
  - test:
    input: ARRAY<STRING>['abc'], CAST(60 AS INT64), CAST('2020-01-01 00:30:00' AS TIMESTAMP), CAST('2020-01-01 00:31:00' AS TIMESTAMP)
    expected_output: ([STRUCT(CAST('abc' AS STRING) AS series_key, CAST('2020-01-01 00:30:00' AS TIMESTAMP) AS tumble_val), STRUCT(CAST('abc' AS STRING) AS series_key, CAST('2020-01-01 00:31:00' AS TIMESTAMP) AS tumble_val)])
  - test:
    input: ARRAY<STRING>['abc', 'def'], CAST(60 AS INT64), CAST('2020-01-01 00:30:00' AS TIMESTAMP), CAST('2020-01-01 00:30:30' AS TIMESTAMP)
    expected_output: ([STRUCT(CAST('abc' AS STRING) AS series_key, CAST('2020-01-01 00:30:00' AS TIMESTAMP) AS tumble_val), STRUCT(CAST('def' AS STRING) AS series_key, CAST('2020-01-01 00:30:00' AS TIMESTAMP) AS tumble_val)])
ts_session_group:
  - test:
    input: CAST('2020-01-01 01:04:59 UTC' AS TIMESTAMP), (NULL), 300
    expected_output: CAST('2020-01-01 01:04:59 UTC' AS TIMESTAMP)
  - test:
    input: CAST('2020-01-01 01:05:00 UTC' AS TIMESTAMP), CAST('2020-01-01 01:04:59 UTC' AS TIMESTAMP), 300
    expected_output: (NULL)
  - test:
    input: CAST('2020-01-01 01:24:01 UTC' AS TIMESTAMP), CAST('2020-01-01 01:09:01 UTC' AS TIMESTAMP), 300
    expected_output: CAST('2020-01-01 01:24:01 UTC' AS TIMESTAMP)
ts_slide:
  - test:
    input: CAST('2020-01-01 01:04:59 UTC' AS TIMESTAMP), 300, 600
    expected_output: ([STRUCT(CAST('2020-01-01 00:55:00 UTC' AS TIMESTAMP) AS window_start, CAST('2020-01-01 01:05:00 UTC' AS TIMESTAMP) AS window_end), STRUCT(CAST('2020-01-01 01:00:00 UTC' AS TIMESTAMP) AS window_start, CAST('2020-01-01 01:10:00 UTC' AS TIMESTAMP) AS window_end)])
  - test:
    input: CAST('2020-01-01 01:04:59 UTC' AS TIMESTAMP), 600, 900
    expected_output: ([STRUCT(CAST('2020-01-01 00:50:00 UTC' AS TIMESTAMP) AS window_start, CAST('2020-01-01 01:05:00 UTC' AS TIMESTAMP) AS window_end), STRUCT(CAST('2020-01-01 01:00:00 UTC' AS TIMESTAMP) AS window_start, CAST('2020-01-01 01:15:00 UTC' AS TIMESTAMP) AS window_end)])
  - test:
    input: CAST('2020-01-01 01:05:00 UTC' AS TIMESTAMP), 300, 600
    expected_output: ([STRUCT(CAST('2020-01-01 01:00:00 UTC' AS TIMESTAMP) AS window_start, CAST('2020-01-01 01:10:00 UTC' AS TIMESTAMP) AS window_end), STRUCT(CAST('2020-01-01 01:05:00 UTC' AS TIMESTAMP) AS window_start, CAST('2020-01-01 01:15:00 UTC' AS TIMESTAMP) AS window_end)])
  - test:
    input: CAST('2020-01-01 01:05:00 UTC' AS TIMESTAMP), 600, 900
    expected_output: ([STRUCT(CAST('2020-01-01 01:00:00 UTC' AS TIMESTAMP) AS window_start, CAST('2020-01-01 01:15:00 UTC' AS TIMESTAMP) AS window_end)])
nlp_compromise_number:
  - test:
    input: CAST('one hundred fifty seven' AS STRING)
    expected_output: CAST(157 AS NUMERIC)
  - test:
    input: CAST('three point 5' AS STRING)
    expected_output: CAST(3.5 AS NUMERIC)
  - test:
    input: CAST('2 hundred' AS STRING)
    expected_output: CAST(200 AS NUMERIC)
  - test:
    input: CAST('minus 8' AS STRING)
    expected_output: CAST(-8 AS NUMERIC)
  - test:
    input: CAST('5 million 3 hundred 25 point zero 1' AS STRING)
    expected_output: CAST(5000325.01 AS NUMERIC)
nlp_compromise_people:
  # Below tests taken from https://github.com/spencermountain/compromise/blob/master/tests/people.test.js
  - test:
    input: CAST('Mary is in the boat. Nancy is in the boat. Fred is in the boat. Jack is too.' AS STRING)
    expected_output: CAST(['mary', 'nancy', 'fred', 'jack'] AS ARRAY<STRING>)
  - test:
    input: CAST('jean jacket. jean Slkje' AS STRING)
    expected_output: CAST(['jean slkje'] AS ARRAY<STRING>)
  - test:
    input: CAST('The Bill was passed by James MacCarthur' AS STRING)
    expected_output: CAST(['james maccarthur'] AS ARRAY<STRING>)
  - test:
    input: CAST('Rod MacDonald bought a Rod' AS STRING)
    expected_output: CAST(['rod macdonald'] AS ARRAY<STRING>)
  - test:
    input: CAST("Matt 'the doctor' Smith lasted three seasons." AS STRING)
    expected_output: CAST(["matt the doctor smith"] AS ARRAY<STRING>)
  - test:
    input: CAST("Randal Kieth Orton and Dwayne 'the rock' Johnson had a really funny fight." AS STRING)
    expected_output: CAST(['randal kieth orton', 'dwayne the rock johnson'] AS ARRAY<STRING>)
levenshtein:
  - test:
    input: CAST('analyze' AS STRING), CAST('analyse' AS STRING)
    expected_output: CAST(1 AS INT64)
  - test:
    input: CAST('opossum' AS STRING), CAST('possum' AS STRING)
    expected_output: CAST(1 AS INT64)
  - test:
    input: CAST('potatoe' AS STRING), CAST('potatoe' AS STRING)
    expected_output: CAST(0 AS INT64)
  - test:
    input: CAST('while' AS STRING), CAST('whilst' AS STRING)
    expected_output: CAST(2 AS INT64)
  - test:
    input: CAST('aluminum' AS STRING), CAST('alumininium' AS STRING)
    expected_output: CAST(3 AS INT64)
  - test:
    input: CAST('Connecticut' AS STRING), CAST('CT' AS STRING)
    expected_output: CAST(10 AS INT64)
#
# Below targets StatsLib work
#
jstat:
  - test:
    input: CAST('chisquare.cdf' AS STRING), ARRAY<FLOAT64>[0.3, 2.0]
    expected_output: CAST(0.1392920235749422 AS FLOAT64)
pvalue:
  - test:
    input: CAST(0.3 AS FLOAT64), CAST(2 AS INT64)
    expected_output: CAST(0.8607079764250578 AS FLOAT64)
kruskal_wallis:
  - test:
    input: (SELECT [('a',1.0), ('b',2.0), ('c',2.3), ('a',1.4), ('b',2.2), ('c',5.5), ('a',1.0), ('b',2.3), ('c',2.3), ('a',1.1), ('b',7.2), ('c',2.8)])
    expected_output: STRUCT(CAST(3.423076923076927 AS FLOAT64) AS H, CAST( 0.1805877514841956 AS FLOAT64) AS p, CAST(2 AS INT64) AS DoF)
linear_regression:
  - test:
    input: (SELECT [ (5.1,2.5), (5.0,2.0), (5.7,2.6), (6.0,2.2), (5.8,2.6), (5.5,2.3), (6.1,2.8), (5.5,2.5), (6.4,3.2), (5.6,3.0)])
    expected_output: STRUCT(CAST(-0.4353361094588436 AS FLOAT64) AS a, CAST( 0.5300416418798544 AS FLOAT64) AS b, CAST(0.632366563565354 AS FLOAT64) AS r)
corr_pvalue:
  - test:
    input: CAST(0.9 AS FLOAT64), CAST(25 AS INT64)
    expected_output: CAST(1.443229117741041E-9 AS FLOAT64)
  - test:
    input: CAST(-0.5 AS FLOAT64), CAST(40 AS INT64)
    expected_output: CAST(0.0010423414457657223 AS FLOAT64)
  - test:
    input: CAST(1.0 AS FLOAT64), CAST(50 AS INT64)
    expected_output: CAST(0.0 AS FLOAT64)
  - test:
    input: CAST(-1.0 AS FLOAT64), CAST(50 AS INT64)
    expected_output: CAST(0.0  AS FLOAT64)
  - test:
    input: CAST(0.0 AS FLOAT64), CAST(50 AS INT64)
    expected_output: CAST(1.0000000078386753 AS FLOAT64)
<<<<<<< HEAD
normal_cdf:
  - test:
    input: CAST(0.0 AS FLOAT64), CAST(0.0 AS FLOAT64), CAST(1.0 AS FLOAT64)
    expectd_output: CAST(0.5 AS FLOAT64) 
=======
  - test:
    input: CAST(1.1 AS FLOAT64), CAST(40 AS INT64)
    expected_output: CAST(NaN  AS FLOAT64)
>>>>>>> 503e0172
p_fisherexact:
  - test:
    input: CAST(90 AS FLOAT64), CAST(27 AS FLOAT64), CAST(17 AS FLOAT64), CAST(50 AS FLOAT64)
    expected_output: CAST(8.046828829103659E-12 AS FLOAT64)
mannwhitneyu:
  - test:
    input: ARRAY<FLOAT64>[2, 4, 6, 2, 3, 7, 5, 1.], ARRAY<FLOAT64>[8, 10, 11, 14, 20, 18, 19, 9.], CAST('two-sided' AS STRING)
<<<<<<< HEAD
    expected_output: STRUCT(CAST(64.0 AS FLOAT64) AS U, CAST(9.391056991171487E-4 AS FLOAT64) AS p) 
=======
    expected_output: STRUCT(CAST(0.0 AS FLOAT64) AS U, CAST(9.391056991171487E-4 AS FLOAT64) AS p) 
>>>>>>> 503e0172
<|MERGE_RESOLUTION|>--- conflicted
+++ resolved
@@ -443,16 +443,11 @@
   - test:
     input: CAST(0.0 AS FLOAT64), CAST(50 AS INT64)
     expected_output: CAST(1.0000000078386753 AS FLOAT64)
-<<<<<<< HEAD
 normal_cdf:
   - test:
     input: CAST(0.0 AS FLOAT64), CAST(0.0 AS FLOAT64), CAST(1.0 AS FLOAT64)
     expectd_output: CAST(0.5 AS FLOAT64) 
-=======
-  - test:
-    input: CAST(1.1 AS FLOAT64), CAST(40 AS INT64)
-    expected_output: CAST(NaN  AS FLOAT64)
->>>>>>> 503e0172
+
 p_fisherexact:
   - test:
     input: CAST(90 AS FLOAT64), CAST(27 AS FLOAT64), CAST(17 AS FLOAT64), CAST(50 AS FLOAT64)
@@ -460,8 +455,4 @@
 mannwhitneyu:
   - test:
     input: ARRAY<FLOAT64>[2, 4, 6, 2, 3, 7, 5, 1.], ARRAY<FLOAT64>[8, 10, 11, 14, 20, 18, 19, 9.], CAST('two-sided' AS STRING)
-<<<<<<< HEAD
     expected_output: STRUCT(CAST(64.0 AS FLOAT64) AS U, CAST(9.391056991171487E-4 AS FLOAT64) AS p) 
-=======
-    expected_output: STRUCT(CAST(0.0 AS FLOAT64) AS U, CAST(9.391056991171487E-4 AS FLOAT64) AS p) 
->>>>>>> 503e0172
