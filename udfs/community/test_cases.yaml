int:
  - test:
    input: CAST(-1 AS STRING)
    expected_output: CAST(-1 AS INT64)
  - test:
    input: CAST(1 AS INT64)
    expected_output: CAST(1 AS INT64)
  - test:
    input: CAST(2.5 AS FLOAT64)
    expected_output: CAST(2 AS INT64)
  - test:
    input: CAST(7 AS INT64)
    expected_output: CAST(7 AS INT64)
  - test:
    input: CAST(7.8 AS FLOAT64)
    expected_output: CAST(7 AS INT64)
json_typeof:
  - test:
    input: ('""')
    expected_output: ('string')
  - test:
    input: ('"test"')
    expected_output: ('string')
  - test:
    input: ('true')
    expected_output: ('boolean')
  - test:
    input: ('false')
    expected_output: ('boolean')
  - test:
    input: ('null')
    expected_output: ('null')
  - test:
    input: ('0')
    expected_output: ('number')
  - test:
    input: ('1')
    expected_output: ('number')
  - test:
    input: ('-1')
    expected_output: ('number')
  - test:
    input: ('0.0')
    expected_output: ('number')
  - test:
    input: ('1.0')
    expected_output: ('number')
  - test:
    input: ('-1.0')
    expected_output: ('number')
  - test:
    input: ('1e1')
    expected_output: ('number')
  - test:
    input: ('-1e1')
    expected_output: ('number')
  - test:
    input: ('[]')
    expected_output: ('array')
  - test:
    input: ('[1, 2, 3]')
    expected_output: ('array')
  - test:
    input: ('{}')
    expected_output: ('object')
  - test:
    input: ('{"foo":"bar"}')
    expected_output: ('object')
  - test:
    input: ('')
    expected_output: (NULL)
typeof:
  - test:
    input: (b'test')
    expected_output: ('BYTES')
  - test:
    input: (b'')
    expected_output: ('BYTES')
  - test:
    input: ('test')
    expected_output: ('STRING')
  - test:
    input: ('')
    expected_output: ('STRING')
  - test:
    input: (TRUE)
    expected_output: ('BOOL')
  - test:
    input: (FALSE)
    expected_output: ('BOOL')
  - test:
    input: (NULL)
    expected_output: ('NULL')
  - test:
    input: (1)
    expected_output: ('INT64')
  - test:
    input: (-1)
    expected_output: ('INT64')
  - test:
    input: (0)
    expected_output: ('INT64')
  - test:
    input: (0.0)
    expected_output: ('FLOAT64')
  - test:
    input: (-1.0)
    expected_output: ('FLOAT64')
  - test:
    input: (1.0)
    expected_output: ('FLOAT64')
  - test:
    input: (+123e45)
    expected_output: ('FLOAT64')
  - test:
    input: (-123e45)
    expected_output: ('FLOAT64')
  - test:
    input: (12e345)
    expected_output: ('FLOAT64')
  - test:
    input: (-12e345)
    expected_output: ('FLOAT64')
  - test:
    input: CAST('inf' AS FLOAT64)
    expected_output: ('FLOAT64')
  - test:
    input: CAST('-inf' AS FLOAT64)
    expected_output: ('FLOAT64')
  - test:
    input: CAST('nan' AS FLOAT64)
    expected_output: ('FLOAT64')
  - test:
    input: DATE '1970-01-01'
    expected_output: ('DATE')
  - test:
    input: DATETIME '1970-01-01T00:00:00'
    expected_output: ('DATETIME')
  - test:
    input: TIME '00:00:00'
    expected_output: ('TIME')
  - test:
    input: TIMESTAMP '1970-01-01T00:00:00Z'
    expected_output: ('TIMESTAMP')
  - test:
    input: STRUCT()
    expected_output: ('STRUCT')
  - test:
    input: STRUCT(1)
    expected_output: ('STRUCT')
  - test:
    input: STRUCT(1, 2, 3)
    expected_output: ('STRUCT')
  - test:
    input: STRUCT<a INT64, b INT64, c INT64>(1, 2, 3)
    expected_output: ('STRUCT')
  - test:
    input: ([])
    expected_output: ('ARRAY')
  - test:
    input: ([1, 2, 3])
    expected_output: ('ARRAY')
  - test:
    input: ARRAY<INT64>[1, 2, 3]
    expected_output: ('ARRAY')
  - test:
    input: ST_GEOGPOINT(0, 0)
    expected_output: ('GEOGRAPHY')
  - test:
    input: NUMERIC '0'
    expected_output: ('NUMERIC')
  - test:
    input: NUMERIC '1'
    expected_output: ('NUMERIC')
  - test:
    input: NUMERIC '-1'
    expected_output: ('NUMERIC')
url_parse:
  - test: # HOST extraction
    input: CAST('http://facebook.com/path1/p.php?k1=v1&k2=v2#Ref1' AS STRING), CAST('HOST' AS STRING)
    expected_output: CAST('facebook.com' AS STRING)
  - test:
    input: CAST('rpc://facebook.com/' AS STRING), CAST('HOST' AS STRING)
    expected_output: CAST('facebook.com' AS STRING)
  - test:
    input: CAST('subdomain.facebook.com/path1/p.php?k1=v1&k2=v2#Ref1' AS STRING), CAST('HOST' AS STRING)
    expected_output: CAST('subdomain.facebook.com' AS STRING)
  - test: # PATH extraction
    input: CAST('http://facebook.com/path1/p.php?k1=v1&k2=v2#Ref1' AS STRING), CAST('PATH' AS STRING)
    expected_output: CAST('path1/p.php' AS STRING)
  - test:
    input: CAST('subdomain.facebook.com/path1/p.php?k1=v1&k2=v2#Ref1' AS STRING), CAST('PATH' AS STRING)
    expected_output: CAST('path1/p.php' AS STRING)
  - test:
    input: CAST('rpc://facebook.com/' AS STRING), CAST('PATH' AS STRING)
    expected_output: (NULL) # NULL is a type in YAML so wrap it in parenthesis
  - test: # QUERY extraction
    input: CAST('http://facebook.com/path1/p.php?k1=v1&k2=v2#Ref1' AS STRING), CAST('QUERY' AS STRING)
    expected_output: CAST('k1=v1&k2=v2#Ref1' AS STRING)
  - test:
    input: CAST('rpc://facebook.com/' AS STRING), CAST('QUERY' AS STRING)
    expected_output: (NULL) # NULL is a type in YAML so wrap it in parenthesis
  - test:
    input: CAST('subdomain.facebook.com/path1/p.php?k1=v1&k2=v2#Ref1' AS STRING), CAST('QUERY' AS STRING)
    expected_output: CAST('k1=v1&k2=v2#Ref1' AS STRING)
  - test: # REF extraction
    input: CAST('http://facebook.com/path1/p.php?k1=v1&k2=v2#Ref1' AS STRING), CAST('REF' AS STRING)
    expected_output: CAST('Ref1' AS STRING)
  - test:
    input: CAST('rpc://facebook.com/' AS STRING), CAST('REF' AS STRING)
    expected_output: (NULL) # NULL is a type in YAML so wrap it in parenthesis
  - test:
    input: CAST('subdomain.facebook.com/path1/p.php?k1=v1&k2=v2#Ref1' AS STRING), CAST('REF' AS STRING)
    expected_output: CAST('Ref1' AS STRING)
  - test: # PROTOCOL extraction
    input: CAST('http://facebook.com/path1/p.php?k1=v1&k2=v2#Ref1' AS STRING), CAST('PROTOCOL' AS STRING)
    expected_output: CAST('http' AS STRING)
  - test:
    input: CAST('rpc://facebook.com/' AS STRING), CAST('PROTOCOL' AS STRING)
    expected_output: CAST('rpc' AS STRING)
  - test:
    input: CAST('subdomain.facebook.com/path1/p.php?k1=v1&k2=v2#Ref1' AS STRING), CAST('PROTOCOL' AS STRING)
    expected_output: (NULL) # NULL is a type in YAML so wrap it in parenthesis
<<<<<<< HEAD
last_day:
  - test:
    input: CAST("1987-12-25" AS DATE)
    expected_output: CAST("1987-12-31" AS DATE)
  - test:
    input: CAST("1998-09-04" AS DATE)
    expected_output: CAST("1998-09-30" AS DATE)
  - test:
    input: CAST("2020-02-21" AS DATE)
    expected_output: CAST("2020-02-29" AS DATE) # leap year
  - test:
    input: CAST("2019-02-21" AS DATE)
    expected_output: CAST("2019-02-28" AS DATE) # non-leap year
=======
percentage_change:
  - test:
    input: CAST(0.2 AS FLOAT64), CAST(0.4 AS FLOAT64)
    expected_output: CAST(1.0 AS FLOAT64)
  - test:
    input: CAST(5 AS NUMERIC), CAST(15 AS NUMERIC)
    expected_output: CAST(2.0 AS FLOAT64)
  - test:
    input: CAST(100 AS INT64), CAST(50 AS INT64)
    expected_output: CAST(-0.5 AS FLOAT64)
  - test:
    input: CAST(-20 AS INT64), CAST(-45 AS INT64)
    expected_output: CAST(-1.25 AS FLOAT64)
  - test:
    input: CAST(0 AS INT64), CAST(0 AS INT64)
    expected_output: CAST(NULL AS FLOAT64)
  - test:
    input: CAST(10 AS INT64), CAST(0 AS INT64)
    expected_output: CAST(NULL AS FLOAT64)
  - test:
    input: CAST(10 AS INT64), CAST(NULL AS INT64)
    expected_output: CAST(NULL AS FLOAT64)
  - test:
    input: CAST(0 AS FLOAT64), CAST(10 AS INT64)
    expected_output: CAST(NULL AS FLOAT64)
  - test:
    input: CAST(NULL AS INT64), CAST(10 AS INT64)
    expected_output: CAST(NULL AS FLOAT64)
percentage_difference:
  - test:
    input: CAST(0.22222222 AS FLOAT64), CAST(0.88888888 AS FLOAT64)
    expected_output: CAST(1.2 AS FLOAT64)
  - test:
    input: CAST(0.2 AS NUMERIC), CAST(0.8 AS NUMERIC)
    expected_output: CAST(1.2 AS FLOAT64)
  - test:
    input: CAST(2 AS INT64), CAST(8 AS INT64)
    expected_output: CAST(1.2 AS FLOAT64)
  - test:
    input: CAST(100 AS INT64), CAST(200 AS INT64)
    expected_output: CAST(0.6667 AS FLOAT64)
  - test:
    input: CAST(-2 AS INT64), CAST(8 AS INT64)
    expected_output: CAST(NULL AS FLOAT64)
  - test:
    input: CAST(2 AS INT64), CAST(-8 AS INT64)
    expected_output: CAST(NULL AS FLOAT64)
  - test:
    input: CAST(0 AS INT64), CAST(0 AS INT64)
    expected_output: CAST(NULL AS FLOAT64)
  - test:
    input: CAST(0 AS INT64), CAST(100 AS INT64)
    expected_output: CAST(NULL AS FLOAT64)
  - test:
    input: CAST(100 AS INT64), CAST(0 AS INT64)
    expected_output: CAST(NULL AS FLOAT64)
  - test:
    input: CAST(1.0 AS FLOAT64), CAST(1000000000 AS INT64)
    expected_output: CAST(2.0 AS FLOAT64)
 
>>>>>>> 6c00d753
<|MERGE_RESOLUTION|>--- conflicted
+++ resolved
@@ -221,7 +221,6 @@
   - test:
     input: CAST('subdomain.facebook.com/path1/p.php?k1=v1&k2=v2#Ref1' AS STRING), CAST('PROTOCOL' AS STRING)
     expected_output: (NULL) # NULL is a type in YAML so wrap it in parenthesis
-<<<<<<< HEAD
 last_day:
   - test:
     input: CAST("1987-12-25" AS DATE)
@@ -235,7 +234,6 @@
   - test:
     input: CAST("2019-02-21" AS DATE)
     expected_output: CAST("2019-02-28" AS DATE) # non-leap year
-=======
 percentage_change:
   - test:
     input: CAST(0.2 AS FLOAT64), CAST(0.4 AS FLOAT64)
@@ -295,5 +293,4 @@
   - test:
     input: CAST(1.0 AS FLOAT64), CAST(1000000000 AS INT64)
     expected_output: CAST(2.0 AS FLOAT64)
- 
->>>>>>> 6c00d753
+ 