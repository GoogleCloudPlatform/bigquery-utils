--- conflicted
+++ resolved
@@ -3283,122 +3283,6 @@
 ]);
 
 generate_udf_test("cw_disjoint_partition_by_regexp", [
-<<<<<<< HEAD
-    {
-      inputs: [
-        `1`,
-        `"A@1#A@2#B@3#A@4#B@5#"`,
-        `"(?:A@\\\\d+#)+(?:B@\\\\d+#)"`
-      ],
-      expected_output: `CAST([1, 2, 3] AS ARRAY<INT64>)`
-    },
-    {
-      inputs: [
-        `2`,
-        `"A@1#A@2#B@3#A@4#B@5#"`,
-        `"(?:A@\\\\d+#)+(?:B@\\\\d+#)"`
-      ],
-      expected_output: `CAST([] AS ARRAY<INT64>)`
-    },
-    {
-      inputs: [
-        `3`,
-        `"A@1#A@2#B@3#A@4#B@5#"`,
-        `"(?:A@\\\\d+#)+(?:B@\\\\d+#)"`
-      ],
-      expected_output: `CAST([] AS ARRAY<INT64>)`
-    },
-    {
-      inputs: [
-        `4`,
-        `"A@1#A@2#B@3#A@4#B@5#"`,
-        `"(?:A@\\\\d+#)+(?:B@\\\\d+#)"`
-      ],
-      expected_output: `CAST([4, 5] AS ARRAY<INT64>)`
-    },
-    {
-      inputs: [
-        `5`,
-        `"A@1#A@2#B@3#A@4#B@5#"`,
-        `"(?:A@\\\\d+#)+(?:B@\\\\d+#)"`
-      ],
-      expected_output: `CAST([] AS ARRAY<INT64>)`
-    },
-    {
-      inputs: [
-        `104`,
-        `"A@101#A@102#B@103#A@104#B@105#"`,
-        `"(?:A@\\\\d+#)+(?:B@\\\\d+#)"`
-      ],
-      expected_output: `CAST([104, 105] AS ARRAY<INT64>)`
-    }
-  ]);
-
-generate_udf_test("theta_sketch_extract", [
-    {
-        inputs: [
-            `FROM_BASE64('AgMDAAAazJMDAAAAAAAAABX5fcu9hqEFw5f8EoFwnR66QLPB2gZpXQ==')`
-        ],
-        expected_output: `3.0`
-    }
-]);
-
-generate_udf_test("theta_sketch_a_not_b", [
-    {
-        inputs: [
-            `FROM_BASE64('AgMDAAAazJMDAAAAAAAAABX5fcu9hqEFw5f8EoFwnR66QLPB2gZpXQ==')`,
-            `FROM_BASE64('AQMDAAAazJMV+X3LvYahBQ==')`
-        ],
-        expected_output: `FROM_BASE64('AgMDAAAazJMCAAAAAAAAAMOX/BKBcJ0eukCzwdoGaV0=')`
-    }
-]);
-
-generate_udf_test("tuple_sketch_extract_count", [
-    {
-        inputs: [
-            `FROM_BASE64('AgMJAQAazJMDAAAAAAAAABX5fcu9hqEFAgAAAAAAAADDl/wSgXCdHgIAAAAAAAAAukCzwdoGaV0CAAAAAAAAAA==')`
-        ],
-        expected_output: `3`
-    }
-]);
-
-generate_udf_test("tuple_sketch_extract_sum", [
-    {
-        inputs: [
-            `FROM_BASE64('AgMJAQAazJMDAAAAAAAAABX5fcu9hqEFAgAAAAAAAADDl/wSgXCdHgIAAAAAAAAAukCzwdoGaV0CAAAAAAAAAA==')`
-        ],
-        expected_output: `6`
-    }
-]);
-
-generate_udf_test("tuple_sketch_extract_avg", [
-    {
-        inputs: [
-            `FROM_BASE64('AgMJAQAazJMDAAAAAAAAABX5fcu9hqEFAgAAAAAAAADDl/wSgXCdHgIAAAAAAAAAukCzwdoGaV0CAAAAAAAAAA==')`
-        ],
-        expected_output: `2`
-    }
-]);
-
-generate_udf_test("tuple_sketch_extract_summary", [
-    {
-        inputs: [
-            `FROM_BASE64('AgMJAQAazJMDAAAAAAAAABX5fcu9hqEFAgAAAAAAAADDl/wSgXCdHgIAAAAAAAAAukCzwdoGaV0CAAAAAAAAAA==')`
-        ],
-        expected_output: `STRUCT<key_distinct_count INT64, value_sum INT64, value_avg INT64>(3,6,2)`
-    }
-]);
-
-generate_udf_test("kll_sketch_quantile", [
-    {
-        inputs: [
-            `FROM_BASE64('BQEPAPoACAADAAAAAAAAAPoAAQD3AAAAAACAPwAAQEAAAEBAAAAAQAAAgD8=')`,
-            `0.5`
-        ],
-        expected_output: `2.0`
-    }
-]);
-=======
   {
     inputs: [`1`, `"A@1#A@2#B@3#A@4#B@5#"`, `"(?:A@\\\\d+#)+(?:B@\\\\d+#)"`],
     expected_output: `CAST([1, 2, 3] AS ARRAY<INT64>)`,
@@ -3448,4 +3332,68 @@
     ])`,
   expected_output: `0.66666666666666663`,
 });
->>>>>>> 26571287
+
+generate_udf_test("theta_sketch_extract", [
+  {
+    inputs: [
+      `FROM_BASE64('AgMDAAAazJMDAAAAAAAAABX5fcu9hqEFw5f8EoFwnR66QLPB2gZpXQ==')`
+    ],
+    expected_output: `3.0`
+  }
+]);
+
+generate_udf_test("theta_sketch_a_not_b", [
+  {
+    inputs: [
+      `FROM_BASE64('AgMDAAAazJMDAAAAAAAAABX5fcu9hqEFw5f8EoFwnR66QLPB2gZpXQ==')`,
+      `FROM_BASE64('AQMDAAAazJMV+X3LvYahBQ==')`
+    ],
+    expected_output: `FROM_BASE64('AgMDAAAazJMCAAAAAAAAAMOX/BKBcJ0eukCzwdoGaV0=')`
+  }
+]);
+
+generate_udf_test("tuple_sketch_extract_count", [
+  {
+    inputs: [
+      `FROM_BASE64('AgMJAQAazJMDAAAAAAAAABX5fcu9hqEFAgAAAAAAAADDl/wSgXCdHgIAAAAAAAAAukCzwdoGaV0CAAAAAAAAAA==')`
+    ],
+    expected_output: `3`
+  }
+]);
+
+generate_udf_test("tuple_sketch_extract_sum", [
+  {
+    inputs: [
+      `FROM_BASE64('AgMJAQAazJMDAAAAAAAAABX5fcu9hqEFAgAAAAAAAADDl/wSgXCdHgIAAAAAAAAAukCzwdoGaV0CAAAAAAAAAA==')`
+    ],
+    expected_output: `6`
+  }
+]);
+
+generate_udf_test("tuple_sketch_extract_avg", [
+  {
+    inputs: [
+      `FROM_BASE64('AgMJAQAazJMDAAAAAAAAABX5fcu9hqEFAgAAAAAAAADDl/wSgXCdHgIAAAAAAAAAukCzwdoGaV0CAAAAAAAAAA==')`
+    ],
+    expected_output: `2`
+  }
+]);
+
+generate_udf_test("tuple_sketch_extract_summary", [
+  {
+    inputs: [
+      `FROM_BASE64('AgMJAQAazJMDAAAAAAAAABX5fcu9hqEFAgAAAAAAAADDl/wSgXCdHgIAAAAAAAAAukCzwdoGaV0CAAAAAAAAAA==')`
+    ],
+    expected_output: `STRUCT<key_distinct_count INT64, value_sum INT64, value_avg INT64>(3,6,2)`
+  }
+]);
+
+generate_udf_test("kll_sketch_quantile", [
+  {
+    inputs: [
+      `FROM_BASE64('BQEPAPoACAADAAAAAAAAAPoAAQD3AAAAAACAPwAAQEAAAEBAAAAAQAAAgD8=')`,
+      `0.5`
+    ],
+    expected_output: `2.0`
+  }
+]);