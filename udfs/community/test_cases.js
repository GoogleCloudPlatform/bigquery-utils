--- conflicted
+++ resolved
@@ -1037,7 +1037,6 @@
 // End of StatsLib work tests
 //
 generate_udf_test("jaccard", [
-<<<<<<< HEAD
     {
         inputs: [`"thanks"`, `"thaanks"`],
         expected_output: `CAST(1.0 AS FLOAT64)`
@@ -1058,24 +1057,6 @@
         inputs: [`"12"`, `"123"`],
         expected_output: `CAST(0.67 AS FLOAT64)`
     },
-=======
-  {
-    inputs: [`"thanks"`, `"thaanks"`],
-    expected_output: `CAST(1.0 AS FLOAT64)`,
-  },
-  {
-    inputs: [`"thanks"`, `"thanxs"`],
-    expected_output: `CAST(0.71 AS FLOAT64)`,
-  },
-  {
-    inputs: [`"bad demo"`, `"abd demo"`],
-    expected_output: `CAST(1.0 AS FLOAT64)`,
-  },
-  {
-    inputs: [`"edge case"`, `"no match"`],
-    expected_output: `CAST(0.25 AS FLOAT64)`,
-  },
->>>>>>> 4f4064bc
 ]);
 generate_udf_test("knots_to_mph", [
   {
