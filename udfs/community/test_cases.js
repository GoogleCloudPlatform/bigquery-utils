// Copyright 2021 Google LLC
//
// Licensed under the Apache License, Version 2.0 (the "License");
// you may not use this file except in compliance with the License.
// You may obtain a copy of the License at
//
//     https://www.apache.org/licenses/LICENSE-2.0
//
// Unless required by applicable law or agreed to in writing, software
// distributed under the License is distributed on an "AS IS" BASIS,
// WITHOUT WARRANTIES OR CONDITIONS OF ANY KIND, either express or implied.
// See the License for the specific language governing permissions and
// limitations under the License.

const { generate_udf_test, generate_udaf_test } = unit_test_utils;

generate_udf_test("int", [
  {
    inputs: [`"-1"`],
    expected_output: `CAST(-1 AS INT64)`,
  },
]);
generate_udf_test("int", [
  {
    inputs: [`CAST(1 AS INT64)`],
    expected_output: `CAST(1 AS INT64)`,
  },
  {
    inputs: [`CAST(7 AS INT64)`],
    expected_output: `CAST(7 AS INT64)`,
  },
]);
generate_udf_test("int", [
  {
    inputs: [`CAST(2.5 AS FLOAT64)`],
    expected_output: `CAST(2 AS INT64)`,
  },
  {
    inputs: [`CAST(7.8 AS FLOAT64)`],
    expected_output: `CAST(7 AS INT64)`,
  },
]);
generate_udf_test("json_extract_keys", [
  {
    inputs: [`'{"foo" : "cat", "bar": "dog", "hat": "rat"}'`],
    expected_output: `["foo", "bar", "hat"]`,
  },
  {
    inputs: [`'{"int" : 1}'`],
    expected_output: `["int"]`,
  },
  {
    inputs: [`'invalid_json'`],
    expected_output: `cast(null as array<string>)`,
  },
  {
    inputs: [`string(null)`],
    expected_output: `cast(null as array<string>)`,
  },
]);
generate_udf_test("json_extract_key_value_pairs", [
  {
    inputs: [
      `'{"foo" : "cat", "bar": 42, "hat": [1,2,3], "qux": {"bat": true}}'`,
    ],
    expected_output: `([STRUCT("foo" AS key, '"cat"' AS value), STRUCT("bar" AS key, "42" AS value), STRUCT("hat" AS key, "[1,2,3]" AS value), STRUCT("qux" AS key, '{"bat":true}' AS value)])`,
  },
  {
    inputs: [`'{}'`],
    expected_output: `[]`,
  },
  {
    inputs: [`'invalid_json'`],
    expected_output: `cast(null as array<struct<key string, value string>>)`,
  },
  {
    inputs: [`string(null)`],
    expected_output: `cast(null as array<struct<key string, value string>>)`,
  },
]);
generate_udf_test("json_extract_values", [
  {
    inputs: [`'{"foo" : "cat", "bar": "dog", "hat": "rat"}'`],
    expected_output: `["cat", "dog", "rat"]`,
  },
  {
    inputs: [`'{"int" : 1}'`],
    expected_output: `["1"]`,
  },
  {
    inputs: [`'invalid_json'`],
    expected_output: `cast(null as array<string>)`,
  },
  {
    inputs: [`string(null)`],
    expected_output: `cast(null as array<string>)`,
  },
]);
generate_udf_test("json_typeof", [
  {
    inputs: [`'""'`],
    expected_output: `"string"`,
  },
  {
    inputs: [`'"test"'`],
    expected_output: `"string"`,
  },
  {
    inputs: [`"true"`],
    expected_output: `"boolean"`,
  },
  {
    inputs: [`"false"`],
    expected_output: `"boolean"`,
  },
  {
    inputs: [`"null"`],
    expected_output: `"null"`,
  },
  {
    inputs: [`"0"`],
    expected_output: `"number"`,
  },
  {
    inputs: [`"1"`],
    expected_output: `"number"`,
  },
  {
    inputs: [`"-1"`],
    expected_output: `"number"`,
  },
  {
    inputs: [`"0.0"`],
    expected_output: `"number"`,
  },
  {
    inputs: [`"1.0"`],
    expected_output: `"number"`,
  },
  {
    inputs: [`"-1.0"`],
    expected_output: `"number"`,
  },
  {
    inputs: [`"1e1"`],
    expected_output: `"number"`,
  },
  {
    inputs: [`"-1e1"`],
    expected_output: `"number"`,
  },
  {
    inputs: [`"[]"`],
    expected_output: `"array"`,
  },
  {
    inputs: [`"[1, 2, 3]"`],
    expected_output: `"array"`,
  },
  {
    inputs: [`"{}"`],
    expected_output: `"object"`,
  },
  {
    inputs: [`'{"foo":"bar"}'`],
    expected_output: `"object"`,
  },
  {
    inputs: [`""`],
    expected_output: `NULL`,
  },
]);
generate_udf_test("typeof", [
  {
    inputs: [`b"test"`],
    expected_output: `"BYTES"`,
  },
  {
    inputs: [`b""`],
    expected_output: `"BYTES"`,
  },
]);
generate_udf_test("typeof", [
  {
    inputs: [`"test"`],
    expected_output: `"STRING"`,
  },
  {
    inputs: [`""`],
    expected_output: `"STRING"`,
  },
  {
    inputs: [`'string containing " double-quote'`],
    expected_output: `"STRING"`,
  },
]);
generate_udf_test("typeof", [
  {
    inputs: [`TRUE`],
    expected_output: `"BOOL"`,
  },
  {
    inputs: [`FALSE`],
    expected_output: `"BOOL"`,
  },
]);
generate_udf_test("typeof", [
  {
    inputs: [`NULL`],
    expected_output: `"NULL"`,
  },
]);
generate_udf_test("typeof", [
  {
    inputs: [`1`],
    expected_output: `"INT64"`,
  },
  {
    inputs: [`-1`],
    expected_output: `"INT64"`,
  },
  {
    inputs: [`0`],
    expected_output: `"INT64"`,
  },
]);
generate_udf_test("typeof", [
  {
    inputs: [`0.0`],
    expected_output: `"FLOAT64"`,
  },
  {
    inputs: [`-1.0`],
    expected_output: `"FLOAT64"`,
  },
  {
    inputs: [`1.0`],
    expected_output: `"FLOAT64"`,
  },
  {
    inputs: [`+123e45`],
    expected_output: `"FLOAT64"`,
  },
  {
    inputs: [`-123e45`],
    expected_output: `"FLOAT64"`,
  },
  {
    inputs: [`12e345`],
    expected_output: `"FLOAT64"`,
  },
  {
    inputs: [`-12e345`],
    expected_output: `"FLOAT64"`,
  },
  {
    inputs: [`CAST("inf" AS FLOAT64)`],
    expected_output: `"FLOAT64"`,
  },
  {
    inputs: [`CAST("-inf" AS FLOAT64)`],
    expected_output: `"FLOAT64"`,
  },
  {
    inputs: [`CAST("nan" AS FLOAT64)`],
    expected_output: `"FLOAT64"`,
  },
]);
generate_udf_test("typeof", [
  {
    inputs: [`DATE "1970-01-01"`],
    expected_output: `"DATE"`,
  },
]);
generate_udf_test("typeof", [
  {
    inputs: [`DATETIME "1970-01-01T00:00:00"`],
    expected_output: `"DATETIME"`,
  },
]);
generate_udf_test("typeof", [
  {
    inputs: [`TIME "00:00:00"`],
    expected_output: `"TIME"`,
  },
]);
generate_udf_test("typeof", [
  {
    inputs: [`TIMESTAMP "1970-01-01T00:00:00Z"`],
    expected_output: `"TIMESTAMP"`,
  },
]);
generate_udf_test("typeof", [
  {
    inputs: [`STRUCT()`],
    expected_output: `"STRUCT"`,
  },
]);
generate_udf_test("typeof", [
  {
    inputs: [`STRUCT(1)`],
    expected_output: `"STRUCT"`,
  },
]);
generate_udf_test("typeof", [
  {
    inputs: [`STRUCT(1, 2, 3)`],
    expected_output: `"STRUCT"`,
  },
]);
generate_udf_test("typeof", [
  {
    inputs: [`STRUCT<a INT64, b INT64, c INT64>(1, 2, 3)`],
    expected_output: `"STRUCT"`,
  },
]);
generate_udf_test("typeof", [
  {
    inputs: [`[]`],
    expected_output: `"ARRAY"`,
  },
  {
    inputs: [`[1, 2, 3]`],
    expected_output: `"ARRAY"`,
  },
  {
    inputs: [`ARRAY<INT64>[1, 2, 3]`],
    expected_output: `"ARRAY"`,
  },
]);
generate_udf_test("typeof", [
  {
    inputs: [`ST_GEOGPOINT(0, 0)`],
    expected_output: `"GEOGRAPHY"`,
  },
]);
generate_udf_test("typeof", [
  {
    inputs: [`NUMERIC "0"`],
    expected_output: `"NUMERIC"`,
  },
  {
    inputs: [`NUMERIC "1"`],
    expected_output: `"NUMERIC"`,
  },
  {
    inputs: [`NUMERIC "-1"`],
    expected_output: `"NUMERIC"`,
  },
]);
generate_udf_test("typeof", [
  {
    inputs: [`RANGE<DATE> "[null, 2024-04-25)"`],
    expected_output: `"RANGE<DATE>"`,
  },
]);
generate_udf_test("typeof", [
  {
    inputs: [`RANGE<DATETIME> "[2021-01-01, 2024-04-25)"`],
    expected_output: `"RANGE<DATETIME>"`,
  },
]);
generate_udf_test("typeof", [
  {
    inputs: [
      `RANGE(current_timestamp() - interval 5 day, current_timestamp())`,
    ],
    expected_output: `"RANGE<TIMESTAMP>"`,
  },
]);
generate_udf_test("url_decode", [
  {
    inputs: [
      `"https%3A%2F%2Fexample.com%2F%3Fid%3D%E3%81%82%E3%81%84%E3%81%86%E3%81%88%E3%81%8A"`,
      `NULL`,
    ],
    expected_output: `"https://example.com/?id=あいうえお"`,
  },
  {
    inputs: [
      `"https%3A%2F%2Fexample.com%2F%3Fid%3D%E3%81%82%E3%81%84%E3%81%86%E3%81%88%E3%81%8A"`,
      `"decodeURIComponent"`,
    ],
    expected_output: `"https://example.com/?id=あいうえお"`,
  },
  {
    inputs: [
      `"https://example.com/?id=%E3%81%82%E3%81%84%E3%81%86%E3%81%88%E3%81%8A"`,
      `"decodeURI"`,
    ],
    expected_output: `"https://example.com/?id=あいうえお"`,
  },
  {
    inputs: [
      `"https%3A//example.com/%3Fid%3D%u3042%u3044%u3046%u3048%u304A"`,
      `"unescape"`,
    ],
    expected_output: `"https://example.com/?id=あいうえお"`,
  },
  {
    inputs: [`CAST(NULL AS STRING)`, `CAST(NULL AS STRING)`],
    expected_output: `CAST(NULL AS STRING)`,
  },
]);
generate_udf_test("url_encode", [
  {
    inputs: [`"https://example.com/?id=あいうえお"`, `NULL`],
    expected_output: `"https%3A%2F%2Fexample.com%2F%3Fid%3D%E3%81%82%E3%81%84%E3%81%86%E3%81%88%E3%81%8A"`,
  },
  {
    inputs: [`"https://example.com/?id=あいうえお"`, `"encodeURIComponent"`],
    expected_output: `"https%3A%2F%2Fexample.com%2F%3Fid%3D%E3%81%82%E3%81%84%E3%81%86%E3%81%88%E3%81%8A"`,
  },
  {
    inputs: [`"https://example.com/?id=あいうえお"`, `"encodeURI"`],
    expected_output: `"https://example.com/?id=%E3%81%82%E3%81%84%E3%81%86%E3%81%88%E3%81%8A"`,
  },
  {
    inputs: [`"https://example.com/?id=あいうえお"`, `"escape"`],
    expected_output: `"https%3A//example.com/%3Fid%3D%u3042%u3044%u3046%u3048%u304A"`,
  },
  {
    inputs: [`CAST(NULL AS STRING)`, `CAST(NULL AS STRING)`],
    expected_output: `CAST(NULL AS STRING)`,
  },
]);
generate_udf_test("url_parse", [
  {
    inputs: [`"http://facebook.com/path1/p.php?k1=v1&k2=v2#Ref1"`, `"HOST"`],
    expected_output: `"facebook.com"`,
  },
  {
    inputs: [`"rpc://facebook.com/"`, `"HOST"`],
    expected_output: `"facebook.com"`,
  },
  {
    inputs: [`"subdomain.facebook.com/path1/p.php?k1=v1&k2=v2#Ref1"`, `"HOST"`],
    expected_output: `"subdomain.facebook.com"`,
  },
  {
    inputs: [`"http://facebook.com/path1/p.php?k1=v1&k2=v2#Ref1"`, `"PATH"`],
    expected_output: `"path1/p.php"`,
  },
  {
    inputs: [
      `"http://facebook.com/~tilde/hy-phen/do.t/under_score.php?k1=v1&k2=v2#Ref1"`,
      `"PATH"`,
    ],
    expected_output: `"~tilde/hy-phen/do.t/under_score.php"`,
  },
  {
    inputs: [`"subdomain.facebook.com/path1/p.php?k1=v1&k2=v2#Ref1"`, `"PATH"`],
    expected_output: `"path1/p.php"`,
  },
  {
    inputs: [`"rpc://facebook.com/"`, `"PATH"`],
    expected_output: `NULL`,
  },
  {
    inputs: [`"http://facebook.com/path1/p.php?k1=v1&k2=v2#Ref1"`, `"QUERY"`],
    expected_output: `"k1=v1&k2=v2#Ref1"`,
  },
  {
    inputs: [`"rpc://facebook.com/"`, `"QUERY"`],
    expected_output: `NULL`,
  },
  {
    inputs: [
      `"subdomain.facebook.com/path1/p.php?k1=v1&k2=v2#Ref1"`,
      `"QUERY"`,
    ],
    expected_output: `"k1=v1&k2=v2#Ref1"`,
  },
  {
    inputs: [`"http://facebook.com/path1/p.php?k1=v1&k2=v2#Ref1"`, `"REF"`],
    expected_output: `"Ref1"`,
  },
  {
    inputs: [`"rpc://facebook.com/"`, `"REF"`],
    expected_output: `NULL`,
  },
  {
    inputs: [`"subdomain.facebook.com/path1/p.php?k1=v1&k2=v2#Ref1"`, `"REF"`],
    expected_output: `"Ref1"`,
  },
  {
    inputs: [
      `"http://facebook.com/path1/p.php?k1=v1&k2=v2#Ref1"`,
      `"PROTOCOL"`,
    ],
    expected_output: `"http"`,
  },
  {
    inputs: [`"rpc://facebook.com/"`, `"PROTOCOL"`],
    expected_output: `"rpc"`,
  },
  {
    inputs: [
      `"subdomain.facebook.com/path1/p.php?k1=v1&k2=v2#Ref1"`,
      `"PROTOCOL"`,
    ],
    expected_output: `NULL`,
  },
]);
generate_udf_test("url_param", [
  {
    inputs: [`NULL`, `"k1"`],
    expected_output: `NULL`,
  },
  {
    inputs: [`"http://facebook.com/path1/p.php?k1=v1&k2=v2#Ref1"`, `"k1"`],
    expected_output: `"v1"`,
  },
  {
    inputs: [`"http://facebook.com/path1/p.php?k1=v1&k2=v2#Ref1"`, `"k2"`],
    expected_output: `"v2"`,
  },
  {
    inputs: [`"http://facebook.com/path1/p.php?k1=v1&k2=v2#Ref1"`, `"k3"`],
    expected_output: `NULL`,
  },
  {
    inputs: [
      `"http://facebook.com/path1/p.php?k1=v1&k2=v2#Ref1&k4=v4"`,
      `"k4"`,
    ],
    expected_output: `NULL`,
  },
]);
generate_udf_test("url_trim_query", [
  {
    inputs: [`NULL`, `["hello"]`],
    expected_output: `NULL`,
  },
  {
    inputs: [`"https://www.example.com/abc/index.html"`, `[]`],
    expected_output: `"https://www.example.com/abc/index.html"`,
  },
  {
    inputs: [`"https://www.example.com/abc/index.html"`, `NULL`],
    expected_output: `"https://www.example.com/abc/index.html"`,
  },
  {
    inputs: [
      `"https://www.example.com/abc/index.html?id=12345&utm_id=abc123&hello=world"`,
      `["utm_id", "id"]`,
    ],
    expected_output: `"https://www.example.com/abc/index.html?hello=world"`,
  },
  {
    inputs: [
      `"https://www.example.com/abc/index.html?id=12345&utm_id=abc123"`,
      `["utm_id"]`,
    ],
    expected_output: `"https://www.example.com/abc/index.html?id=12345"`,
  },
  {
    inputs: [
      `"https://www.example.com/abc/index.html?id=12345&utm_id=abc123"`,
      `["utm_id", "id"]`,
    ],
    expected_output: `"https://www.example.com/abc/index.html"`,
  },
  {
    inputs: [
      `"https://www.example.com/abc/index.html?id=12345&utm_id=abc123#hash"`,
      `["utm_id"]`,
    ],
    expected_output: `"https://www.example.com/abc/index.html?id=12345#hash"`,
  },
  {
    inputs: [
      `"https://www.example.com/abc/index.html?id=12345&utm_id=abc123#hash"`,
      `["utm_id", "id"]`,
    ],
    expected_output: `"https://www.example.com/abc/index.html#hash"`,
  },
  {
    inputs: [`"https://www.example.com/abc/index.html"`, `["gclid"]`],
    expected_output: `"https://www.example.com/abc/index.html"`,
  },
]);
generate_udf_test("percentage_change", [
  {
    inputs: [`CAST(0.2 AS FLOAT64)`, `CAST(0.4 AS FLOAT64)`],
    expected_output: `CAST(1.0 AS FLOAT64)`,
  },
  {
    inputs: [`CAST(5 AS NUMERIC)`, `CAST(15 AS NUMERIC)`],
    expected_output: `CAST(2.0 AS FLOAT64)`,
  },
  {
    inputs: [`CAST(100 AS INT64)`, `CAST(50 AS INT64)`],
    expected_output: `CAST(-0.5 AS FLOAT64)`,
  },
  {
    inputs: [`CAST(-20 AS INT64)`, `CAST(-45 AS INT64)`],
    expected_output: `CAST(-1.25 AS FLOAT64)`,
  },
  {
    inputs: [`CAST(0 AS INT64)`, `CAST(0 AS INT64)`],
    expected_output: `CAST(NULL AS FLOAT64)`,
  },
  {
    inputs: [`CAST(10 AS INT64)`, `CAST(0 AS INT64)`],
    expected_output: `CAST(NULL AS FLOAT64)`,
  },
  {
    inputs: [`CAST(10 AS INT64)`, `CAST(NULL AS INT64)`],
    expected_output: `CAST(NULL AS FLOAT64)`,
  },
  {
    inputs: [`CAST(0 AS FLOAT64)`, `CAST(10 AS INT64)`],
    expected_output: `CAST(NULL AS FLOAT64)`,
  },
  {
    inputs: [`CAST(NULL AS INT64)`, `CAST(10 AS INT64)`],
    expected_output: `CAST(NULL AS FLOAT64)`,
  },
]);
generate_udf_test("percentage_difference", [
  {
    inputs: [`CAST(0.22222222 AS FLOAT64)`, `CAST(0.88888888 AS FLOAT64)`],
    expected_output: `CAST(1.2 AS FLOAT64)`,
  },
  {
    inputs: [`CAST(0.2 AS NUMERIC)`, `CAST(0.8 AS NUMERIC)`],
    expected_output: `CAST(1.2 AS FLOAT64)`,
  },
  {
    inputs: [`CAST(2 AS INT64)`, `CAST(8 AS INT64)`],
    expected_output: `CAST(1.2 AS FLOAT64)`,
  },
  {
    inputs: [`CAST(100 AS INT64)`, `CAST(200 AS INT64)`],
    expected_output: `CAST(0.6667 AS FLOAT64)`,
  },
  {
    inputs: [`CAST(-2 AS INT64)`, `CAST(8 AS INT64)`],
    expected_output: `CAST(NULL AS FLOAT64)`,
  },
  {
    inputs: [`CAST(2 AS INT64)`, `CAST(-8 AS INT64)`],
    expected_output: `CAST(NULL AS FLOAT64)`,
  },
  {
    inputs: [`CAST(0 AS INT64)`, `CAST(0 AS INT64)`],
    expected_output: `CAST(NULL AS FLOAT64)`,
  },
  {
    inputs: [`CAST(0 AS INT64)`, `CAST(100 AS INT64)`],
    expected_output: `CAST(NULL AS FLOAT64)`,
  },
  {
    inputs: [`CAST(100 AS INT64)`, `CAST(0 AS INT64)`],
    expected_output: `CAST(NULL AS FLOAT64)`,
  },
  {
    inputs: [`CAST(1.0 AS FLOAT64)`, `CAST(1000000000 AS INT64)`],
    expected_output: `CAST(2.0 AS FLOAT64)`,
  },
]);
generate_udf_test("linear_interpolate", [
  {
    inputs: [
      `CAST(2 AS INT64)`,
      `STRUCT(CAST(1 AS INT64) AS x, CAST(1.0 AS FLOAT64) AS y)`,
      `STRUCT(CAST(3 AS INT64) AS x, CAST(3.0 AS FLOAT64) AS y)`,
    ],
    expected_output: `CAST(2.0 AS FLOAT64)`,
  },
  {
    inputs: [
      `CAST(3 AS INT64)`,
      `STRUCT(CAST(1 AS INT64) AS x, CAST(1.0 AS FLOAT64) AS y)`,
      `STRUCT(CAST(4 AS INT64) AS x, CAST(4.0 AS FLOAT64) AS y)`,
    ],
    expected_output: `CAST(3.0 AS FLOAT64)`,
  },
]);
generate_udf_test("ts_linear_interpolate", [
  {
    inputs: [
      `CAST("2020-01-01 00:15:00" AS TIMESTAMP)`,
      `STRUCT(CAST("2020-01-01 00:00:00" AS TIMESTAMP) AS x, CAST(1.0 AS FLOAT64))`,
      `STRUCT(CAST("2020-01-01 00:30:00" AS TIMESTAMP) AS x, CAST(3.0 AS FLOAT64))`,
    ],
    expected_output: `CAST(2.0 AS FLOAT64)`,
  },
  {
    inputs: [
      `CAST("2020-01-01 00:15:00" AS TIMESTAMP)`,
      `STRUCT(CAST("2020-01-01 00:00:00" AS TIMESTAMP) AS x, CAST(1.0 AS FLOAT64))`,
      `STRUCT(CAST("2020-01-01 02:30:00" AS TIMESTAMP) AS x, CAST(3.0 AS FLOAT64))`,
    ],
    expected_output: `CAST(1.2 AS FLOAT64)`,
  },
]);
generate_udf_test("ts_tumble", [
  {
    inputs: [`CAST("2020-01-01 00:17:30" AS TIMESTAMP)`, `CAST(900 AS INT64)`],
    expected_output: `CAST("2020-01-01 00:15:00" AS TIMESTAMP)`,
  },
  {
    inputs: [`CAST("2020-01-01 00:17:30" AS TIMESTAMP)`, `CAST(600 AS INT64)`],
    expected_output: `CAST("2020-01-01 00:10:00" AS TIMESTAMP)`,
  },
  {
    inputs: [`CAST("2020-01-01 00:17:30" AS TIMESTAMP)`, `CAST(300 AS INT64)`],
    expected_output: `CAST("2020-01-01 00:15:00" AS TIMESTAMP)`,
  },
  {
    inputs: [`CAST("2020-01-01 00:17:30" AS TIMESTAMP)`, `CAST(60 AS INT64)`],
    expected_output: `CAST("2020-01-01 00:17:00" AS TIMESTAMP)`,
  },
  {
    inputs: [`CAST("2020-01-01 00:17:30" AS TIMESTAMP)`, `CAST(0 AS INT64)`],
    expected_output: `NULL`,
  },
]);
generate_udf_test("ts_gen_keyed_timestamps", [
  {
    inputs: [
      `ARRAY<STRING>["abc"]`,
      `CAST(60 AS INT64)`,
      `CAST("2020-01-01 00:30:00" AS TIMESTAMP)`,
      `CAST("2020-01-01 00:31:00" AS TIMESTAMP)`,
    ],
    expected_output: `([STRUCT("abc" AS series_key, CAST("2020-01-01 00:30:00" AS TIMESTAMP) AS tumble_val), STRUCT("abc" AS series_key, CAST("2020-01-01 00:31:00" AS TIMESTAMP) AS tumble_val)])`,
  },
  {
    inputs: [
      `ARRAY<STRING>["abc", "def"]`,
      `CAST(60 AS INT64)`,
      `CAST("2020-01-01 00:30:00" AS TIMESTAMP)`,
      `CAST("2020-01-01 00:30:30" AS TIMESTAMP)`,
    ],
    expected_output: `([STRUCT("abc" AS series_key, CAST("2020-01-01 00:30:00" AS TIMESTAMP) AS tumble_val), STRUCT("def" AS series_key, CAST("2020-01-01 00:30:00" AS TIMESTAMP) AS tumble_val)])`,
  },
]);
generate_udf_test("ts_session_group", [
  {
    inputs: [`CAST("2020-01-01 01:04:59 UTC" AS TIMESTAMP)`, `NULL`, `300`],
    expected_output: `CAST("2020-01-01 01:04:59 UTC" AS TIMESTAMP)`,
  },
  {
    inputs: [
      `CAST("2020-01-01 01:05:00 UTC" AS TIMESTAMP)`,
      `CAST("2020-01-01 01:04:59 UTC" AS TIMESTAMP)`,
      `300`,
    ],
    expected_output: `NULL`,
  },
  {
    inputs: [
      `CAST("2020-01-01 01:24:01 UTC" AS TIMESTAMP)`,
      `CAST("2020-01-01 01:09:01 UTC" AS TIMESTAMP)`,
      `300`,
    ],
    expected_output: `CAST("2020-01-01 01:24:01 UTC" AS TIMESTAMP)`,
  },
]);
generate_udf_test("ts_slide", [
  {
    inputs: [`CAST("2020-01-01 01:04:59 UTC" AS TIMESTAMP)`, `300`, `600`],
    expected_output: `([STRUCT(CAST("2020-01-01 00:55:00 UTC" AS TIMESTAMP) AS window_start, CAST("2020-01-01 01:05:00 UTC" AS TIMESTAMP) AS window_end), STRUCT(CAST("2020-01-01 01:00:00 UTC" AS TIMESTAMP) AS window_start, CAST("2020-01-01 01:10:00 UTC" AS TIMESTAMP) AS window_end)])`,
  },
  {
    inputs: [`CAST("2020-01-01 01:04:59 UTC" AS TIMESTAMP)`, `600`, `900`],
    expected_output: `([STRUCT(CAST("2020-01-01 00:50:00 UTC" AS TIMESTAMP) AS window_start, CAST("2020-01-01 01:05:00 UTC" AS TIMESTAMP) AS window_end), STRUCT(CAST("2020-01-01 01:00:00 UTC" AS TIMESTAMP) AS window_start, CAST("2020-01-01 01:15:00 UTC" AS TIMESTAMP) AS window_end)])`,
  },
  {
    inputs: [`CAST("2020-01-01 01:05:00 UTC" AS TIMESTAMP)`, `300`, `600`],
    expected_output: `([STRUCT(CAST("2020-01-01 01:00:00 UTC" AS TIMESTAMP) AS window_start, CAST("2020-01-01 01:10:00 UTC" AS TIMESTAMP) AS window_end), STRUCT(CAST("2020-01-01 01:05:00 UTC" AS TIMESTAMP) AS window_start, CAST("2020-01-01 01:15:00 UTC" AS TIMESTAMP) AS window_end)])`,
  },
  {
    inputs: [`CAST("2020-01-01 01:05:00 UTC" AS TIMESTAMP)`, `600`, `900`],
    expected_output: `([STRUCT(CAST("2020-01-01 01:00:00 UTC" AS TIMESTAMP) AS window_start, CAST("2020-01-01 01:15:00 UTC" AS TIMESTAMP) AS window_end)])`,
  },
]);
generate_udf_test("nlp_compromise_number", [
  {
    inputs: [`"one hundred fifty seven"`],
    expected_output: `CAST(157 AS NUMERIC)`,
  },
  {
    inputs: [`"three point 5"`],
    expected_output: `CAST(3.5 AS NUMERIC)`,
  },
  {
    inputs: [`"2 hundred"`],
    expected_output: `CAST(200 AS NUMERIC)`,
  },
  {
    inputs: [`"minus 8"`],
    expected_output: `CAST(-8 AS NUMERIC)`,
  },
  {
    inputs: [`"5 million 3 hundred 25 point zero 1"`],
    expected_output: `CAST(5000325.01 AS NUMERIC)`,
  },
]);
generate_udf_test("nlp_compromise_people", [
  // Below tests taken from https://github.com/spencermountain/compromise/blob/master/tests/people.test.js,
  {
    inputs: [
      `"Mary is in the boat. Nancy is in the boat. Fred is in the boat. Jack is too."`,
    ],
    expected_output: `CAST(["mary", "nancy", "fred", "jack"] AS ARRAY<STRING>)`,
  },
  {
    inputs: [`"jean jacket. jean Slkje"`],
    expected_output: `CAST(["jean slkje"] AS ARRAY<STRING>)`,
  },
  {
    inputs: [`"The Bill was passed by James MacCarthur"`],
    expected_output: `CAST(["james maccarthur"] AS ARRAY<STRING>)`,
  },
  {
    inputs: [`"Rod MacDonald bought a Rod"`],
    expected_output: `CAST(["rod macdonald"] AS ARRAY<STRING>)`,
  },
  {
    inputs: [`"Matt 'the doctor' Smith lasted three seasons."`],
    expected_output: `CAST(["matt the doctor smith"] AS ARRAY<STRING>)`,
  },
  {
    inputs: [
      `"Randal Kieth Orton and Dwayne 'the rock' Johnson had a really funny fight."`,
    ],
    expected_output: `CAST(["randal kieth orton", "dwayne the rock johnson"] AS ARRAY<STRING>)`,
  },
]);
generate_udf_test("levenshtein", [
  {
    inputs: [`"analyze"`, `"analyse"`],
    expected_output: `CAST(1 AS INT64)`,
  },
  {
    inputs: [`"opossum"`, `"possum"`],
    expected_output: `CAST(1 AS INT64)`,
  },
  {
    inputs: [`"potatoe"`, `"potatoe"`],
    expected_output: `CAST(0 AS INT64)`,
  },
  {
    inputs: [`"while"`, `"whilst"`],
    expected_output: `CAST(2 AS INT64)`,
  },
  {
    inputs: [`"aluminum"`, `"alumininium"`],
    expected_output: `CAST(3 AS INT64)`,
  },
  {
    inputs: [`"Connecticut"`, `"CT"`],
    expected_output: `CAST(10 AS INT64)`,
  },
]);
generate_udf_test("getbit", [
  {
    inputs: [`CAST(23 AS INT64)`, `CAST(2 AS INT64)`],
    expected_output: `CAST(1 AS INT64)`,
  },
  {
    inputs: [`CAST(23 AS INT64)`, `CAST(3 AS INT64)`],
    expected_output: `CAST(0 AS INT64)`,
  },
]);
generate_udf_test("to_binary", [
  {
    inputs: [`CAST(123456 AS INT64)`],
    expected_output: `"0000000000000000000000000000000000000000000000011110001001000000"`,
  },
  {
    inputs: [`NULL`],
    expected_output: `NULL`,
  },
]);
generate_udf_test("from_binary", [
  {
    inputs: [
      `"0000000000000000000000000000000000000000000000011110001001000000"`,
    ],
    expected_output: `CAST(123456 AS INT64)`,
  },
  {
    inputs: [`NULL`],
    expected_output: `NULL`,
  },
]);
generate_udf_test("to_hex", [
  {
    inputs: [`CAST(123456 AS INT64)`],
    expected_output: `"000000000001e240"`,
  },
  {
    inputs: [`NULL`],
    expected_output: `NULL`,
  },
]);
generate_udf_test("from_hex", [
  {
    inputs: [`"000000000001e240"`],
    expected_output: `CAST(123456 AS INT64)`,
  },
  {
    inputs: [`NULL`],
    expected_output: `NULL`,
  },
]);
generate_udf_test("week_of_month", [
  {
    inputs: [`CAST("2020-07-03" AS DATE)`],
    expected_output: `CAST(0 AS INT64)`,
  },
  {
    inputs: [`CAST("2020-07-08" AS DATE)`],
    expected_output: `CAST(1 AS INT64)`,
  },
  {
    inputs: [`CAST("2020-07-10" AS DATE)`],
    expected_output: `CAST(1 AS INT64)`,
  },
]);
generate_udf_test("day_occurrence_of_month", [
  {
    inputs: [`CAST("2020-07-03" AS DATE)`],
    expected_output: `CAST(1 AS INT64)`,
  },
  {
    inputs: [`CAST("2020-07-08" AS DATE)`],
    expected_output: `CAST(2 AS INT64)`,
  },
  {
    inputs: [`CAST("2020-07-10" AS DATE)`],
    expected_output: `CAST(2 AS INT64)`,
  },
]);
//
//  Below targets StatsLib work
//
generate_udf_test("chisquare_cdf", [
  {
    inputs: [`CAST(0.3 AS FLOAT64)`, `CAST(2 AS INT64)`],
    expected_output: `CAST(0.8607079764250578 AS FLOAT64)`,
  },
]);
generate_udf_test("kruskal_wallis", [
  {
    inputs: [
      `(SELECT [("a",1.0), ("b",2.0), ("c",2.3), ("a",1.4), ("b",2.2), ("c",5.5), ("a",1.0), ("b",2.3), ("c",2.3), ("a",1.1), ("b",7.2), ("c",2.8)])`,
    ],
    expected_output: `STRUCT(CAST(3.423076923076927 AS FLOAT64) AS H, CAST( 0.1805877514841956 AS FLOAT64) AS p, CAST(2 AS INT64) AS DoF)`,
  },
]);
generate_udf_test("linear_regression", [
  {
    inputs: [
      `(SELECT [ (5.1,2.5), (5.0,2.0), (5.7,2.6), (6.0,2.2), (5.8,2.6), (5.5,2.3), (6.1,2.8), (5.5,2.5), (6.4,3.2), (5.6,3.0)])`,
    ],
    expected_output: `STRUCT(CAST(-0.4353361094588436 AS FLOAT64) AS a, CAST( 0.5300416418798544 AS FLOAT64) AS b, CAST(0.632366563565354 AS FLOAT64) AS r)`,
  },
]);
generate_udf_test("corr_pvalue", [
  {
    inputs: [`CAST(0.9 AS FLOAT64)`, `CAST(25 AS INT64)`],
    expected_output: `CAST(1.443229117741041E-9 AS FLOAT64)`,
  },
  {
    inputs: [`CAST(-0.5 AS FLOAT64)`, `CAST(40 AS INT64)`],
    expected_output: `CAST(0.0010423414457657223 AS FLOAT64)`,
  },
  {
    inputs: [`CAST(1.0 AS FLOAT64)`, `CAST(50 AS INT64)`],
    expected_output: `CAST(0.0 AS FLOAT64)`,
  },
]);
generate_udf_test("p_fisherexact", [
  {
    inputs: [
      `CAST(90 AS FLOAT64)`,
      `CAST(27 AS FLOAT64)`,
      `CAST(17 AS FLOAT64)`,
      `CAST(50 AS FLOAT64)`,
    ],
    expected_output: `CAST(8.046828829103659E-12 AS FLOAT64)`,
  },
]);
generate_udf_test("t_test", [
  {
    inputs: [
      `(SELECT ARRAY<FLOAT64>[13.3,6.0,20.0,8.0,14.0,19.0,18.0,25.0,16.0,24.0,15.0,1.0,15.0])`,
      `(SELECT ARRAY<FLOAT64>[22.0,16.0,21.7,21.0,30.0,26.0,12.0,23.2,28.0,23.0])`,
    ],
    expected_output: `STRUCT(CAST(2.8957935572829476 AS FLOAT64) AS t_value, CAST(21 AS INTEGER) AS dof)`,
  },
]);
generate_udf_test("mannwhitneyu", [
  {
    inputs: [
      `(SELECT ARRAY<FLOAT64>[2, 4, 6, 2, 3, 7, 5, 1.])`,
      `(SELECT ARRAY<FLOAT64>[8, 10, 11, 14, 20, 18, 19, 9.])`,
      `CAST('two-sided' AS STRING)`,
    ],
    expected_output: `STRUCT(CAST(64.0 AS FLOAT64) AS U, CAST(9.391056991171487E-4 AS FLOAT64) AS p)`,
  },
]);
//
generate_udf_test("normal_cdf", [
  {
    inputs: [
      `CAST(1.1 AS FLOAT64)`,
      `CAST(1.7 AS FLOAT64)`,
      `CAST(2.0 AS FLOAT64)`,
    ],
    expected_output: `CAST(0.3820885778110474 AS FLOAT64)`,
  },
]);
generate_udf_test("studentt_cdf", [
  {
    inputs: [`CAST(1.0 AS FLOAT64)`, `CAST(2.0 AS FLOAT64)`],
    expected_output: `CAST(0.788675134594813 AS FLOAT64)`,
  },
]);
//
// End of StatsLib work tests
//
generate_udf_test("jaccard", [
  {
    inputs: [`"thanks"`, `"thaanks"`],
    expected_output: `CAST(1.0 AS FLOAT64)`,
  },
  {
    inputs: [`"thanks"`, `"thanxs"`],
    expected_output: `CAST(0.71 AS FLOAT64)`,
  },
  {
    inputs: [`"bad demo"`, `"abd demo"`],
    expected_output: `CAST(1.0 AS FLOAT64)`,
  },
  {
    inputs: [`"edge case"`, `"no match"`],
    expected_output: `CAST(0.25 AS FLOAT64)`,
  },
]);
generate_udf_test("knots_to_mph", [
  {
    inputs: [`CAST(37.7 AS FLOAT64)`],
    expected_output: `CAST(43.384406 AS FLOAT64)`,
  },
  {
    inputs: [`CAST(0.0 AS FLOAT64)`],
    expected_output: `CAST(0.0 AS FLOAT64)`,
  },
  {
    inputs: [`NULL`],
    expected_output: `NULL`,
  },
]);
generate_udf_test("mph_to_knots", [
  {
    inputs: [`CAST(75.5 AS FLOAT64)`],
    expected_output: `CAST(65.607674794487224 AS FLOAT64)`,
  },
  {
    inputs: [`CAST(0.0 AS FLOAT64)`],
    expected_output: `CAST(0.0 AS FLOAT64)`,
  },
  {
    inputs: [`NULL`],
    expected_output: `NULL`,
  },
]);
generate_udf_test("meters_to_miles", [
  {
    inputs: [`CAST(5000.0 AS FLOAT64)`],
    expected_output: `CAST(3.1068559611866697 AS FLOAT64)`,
  },
  {
    inputs: [`CAST(0.0 AS FLOAT64)`],
    expected_output: `CAST(0.0 AS FLOAT64)`,
  },
  {
    inputs: [`NULL`],
    expected_output: `NULL`,
  },
]);
generate_udf_test("miles_to_meters", [
  {
    inputs: [`CAST(2.73 AS FLOAT64)`],
    expected_output: `CAST(4393.50912 AS FLOAT64)`,
  },
  {
    inputs: [`CAST(0.0 AS FLOAT64)`],
    expected_output: `CAST(0.0 AS FLOAT64)`,
  },
  {
    inputs: [`NULL`],
    expected_output: `NULL`,
  },
]);
generate_udf_test("nautical_miles_conversion", [
  {
    inputs: [`CAST(1.12 AS FLOAT64)`],
    expected_output: `CAST(1.2888736 AS FLOAT64)`,
  },
  {
    inputs: [`CAST(0.0 AS FLOAT64)`],
    expected_output: `CAST(0.0 AS FLOAT64)`,
  },
  {
    inputs: [`NULL`],
    expected_output: `NULL`,
  },
]);
generate_udf_test("azimuth_to_geog_point", [
  {
    inputs: [
      `CAST(30.2672 AS FLOAT64)`,
      `CAST(97.7431 AS FLOAT64)`,
      `CAST(312.9 AS FLOAT64)`,
      `CAST(1066.6 AS FLOAT64)`,
    ],
    expected_output: `ST_GEOGPOINT(81.4417483906444, 39.9606210457152)`,
  },
  {
    inputs: [
      `CAST(0.0 AS FLOAT64)`,
      `CAST(0.0 AS FLOAT64)`,
      `CAST(0.0 AS FLOAT64)`,
      `CAST(0.0 AS FLOAT64)`,
    ],
    expected_output: `ST_GEOGPOINT(0, 0)`,
  },
  {
    inputs: [
      `CAST(30.2672 AS FLOAT64)`,
      `CAST(97.7431 AS FLOAT64)`,
      `CAST(312.9 AS FLOAT64)`,
      `NULL`,
    ],
    expected_output: `NULL`,
  },
  {
    inputs: [`NULL`, `NULL`, `NULL`, `NULL`],
    expected_output: `NULL`,
  },
]);
generate_udf_test("cw_instr4", [
  {
    inputs: [
      `"TestStr123456"`,
      `"Str"`,
      `CAST(1 AS INT64)`,
      `CAST(1 AS INT64)`,
    ],
    expected_output: `CAST(5 AS INT64)`,
  },
]);
generate_udf_test("cw_initcap", [
  {
    inputs: [`"teststr"`],
    expected_output: `"Teststr"`,
  },
  {
    inputs: [`"test str"`],
    expected_output: `"Test Str"`,
  },
]);
generate_udf_test("cw_otranslate", [
  {
    inputs: [`"Thin and Thick"`, `"Thk"`, `"Sp"`],
    expected_output: `"Spin and Spic"`,
  },
]);
generate_udf_test("cw_stringify_interval", [
  {
    inputs: [`CAST(86100 AS INT64)`],
    expected_output: `"+0000 23:55:00"`,
  },
  {
    inputs: [`CAST(86400 AS INT64)`],
    expected_output: `"+0001 00:00:00"`,
  },
]);
generate_udf_test("cw_regex_mode", [
  {
    inputs: [`"i"`],
    expected_output: `"ig"`,
  },
  {
    inputs: [`"m"`],
    expected_output: `"mg"`,
  },
  {
    inputs: [`"n"`],
    expected_output: `"sg"`,
  },
  {
    inputs: [`"a"`],
    expected_output: `"g"`,
  },
]);
generate_udf_test("cw_regexp_substr_4", [
  {
    inputs: [
      `"TestStr123456"`,
      `"Test"`,
      `CAST(1 AS INT64)`,
      `CAST(1 AS INT64)`,
    ],
    expected_output: `"Test"`,
  },
  {
    inputs: [
      `"TestStr123456"`,
      `"123"`,
      `CAST(1 AS INT64)`,
      `CAST(1 AS INT64)`,
    ],
    expected_output: `"123"`,
  },
  {
    inputs: [
      `"Test123Str123456"`,
      `"(Test|Str)123"`,
      `CAST(1 AS INT64)`,
      `CAST(1 AS INT64)`,
    ],
    expected_output: `"Test123"`,
  },
  {
    inputs: [
      `"Test123Str123456"`,
      `"(Test|Str)123"`,
      `CAST(1 AS INT64)`,
      `CAST(2 AS INT64)`,
    ],
    expected_output: `"Str123"`,
  },
]);
generate_udf_test("cw_regexp_substr_generic", [
  {
    inputs: [
      `"TestStr123456"`,
      `"Test"`,
      `CAST(1 AS INT64)`,
      `CAST(1 AS INT64)`,
      `"g"`,
      `CAST(0 AS INT64)`,
    ],
    expected_output: `"Test"`,
  },
  {
    inputs: [
      `"TestStr123456Test"`,
      `"test"`,
      `CAST(1 AS INT64)`,
      `CAST(2 AS INT64)`,
      `"ig"`,
      `CAST(0 AS INT64)`,
    ],
    expected_output: `"Test"`,
  },
]);
generate_udf_test("cw_regexp_substr_5", [
  {
    inputs: [
      `"TestStr123456"`,
      `"Test"`,
      `CAST(1 AS INT64)`,
      `CAST(1 AS INT64)`,
      `"g"`,
    ],
    expected_output: `"Test"`,
  },
  {
    inputs: [
      `"TestStr123456Test"`,
      `"test"`,
      `CAST(1 AS INT64)`,
      `CAST(2 AS INT64)`,
      `"i"`,
    ],
    expected_output: `"Test"`,
  },
]);
generate_udf_test("cw_regexp_substr_6", [
  {
    inputs: [
      `"TestStr123456"`,
      `"Test"`,
      `CAST(1 AS INT64)`,
      `CAST(1 AS INT64)`,
      `"g"`,
      `CAST(0 AS INT64)`,
    ],
    expected_output: `"Test"`,
  },
  {
    inputs: [
      `"TestStr123456Test"`,
      `"test"`,
      `CAST(1 AS INT64)`,
      `CAST(2 AS INT64)`,
      `"i"`,
      `CAST(0 AS INT64)`,
    ],
    expected_output: `"Test"`,
  },
]);
generate_udf_test("cw_map_create", [
  {
    inputs: [
      `CAST([1, 2, 3] AS ARRAY<INT64>)`,
      `CAST(["A", "B", "C"] AS ARRAY<STRING>)`,
    ],
    expected_output: `([STRUCT(CAST(1 AS INT64) AS key, "A" AS value), 
                           STRUCT(CAST(2 AS INT64) AS key, "B" AS value),
                           STRUCT(CAST(3 AS INT64) AS key, "C" AS value)])`,
  },
]);
generate_udf_test("cw_map_get", [
  {
    inputs: [
      `([STRUCT(CAST(1 AS INT64) AS key, "ABC" AS value)])`,
      `CAST(1 AS INT64)`,
    ],
    expected_output: `"ABC"`,
  },
]);
generate_udf_test("cw_regexp_instr_2", [
  {
    inputs: [`"TestStr123456"`, `"Str"`],
    expected_output: `CAST(5 AS INT64)`,
  },
  {
    inputs: [`"TestStr123456"`, `"90"`],
    expected_output: `CAST(0 AS INT64)`,
  },
]);
generate_udf_test("cw_regexp_instr_3", [
  {
    inputs: [`"TestStr123456"`, `"Str"`, `CAST(0 AS INT64)`],
    expected_output: `CAST(5 AS INT64)`,
  },
  {
    inputs: [`"TestStr123456"`, `"Str"`, `CAST(1 AS INT64)`],
    expected_output: `CAST(5 AS INT64)`,
  },
  {
    inputs: [`"TestStr123456"`, `"Str"`, `CAST(-1 AS INT64)`],
    expected_output: `CAST(5 AS INT64)`,
  },
  {
    inputs: [`"TestStr123456"`, `"Str"`, `CAST(6 AS INT64)`],
    expected_output: `CAST(0 AS INT64)`,
  },
  {
    inputs: [`"TestStr123456"`, `"7"`, `CAST(1 AS INT64)`],
    expected_output: `CAST(0 AS INT64)`,
  },
  {
    inputs: [`NULL`, `"Str"`, `CAST(6 AS INT64)`],
    expected_output: `NULL`,
  },
  {
    inputs: [`"TestStr123456"`, `NULL`, `CAST(6 AS INT64)`],
    expected_output: `NULL`,
  },
  {
    inputs: [`"TestStr123456"`, `"Str"`, `NULL`],
    expected_output: `NULL`,
  },
]);
generate_udf_test("cw_regexp_instr_4", [
  {
    inputs: [
      `"TestStr123456"`,
      `"Str"`,
      `CAST(1 AS INT64)`,
      `CAST(1 AS INT64)`,
    ],
    expected_output: `CAST(5 AS INT64)`,
  },
  {
    inputs: [
      `"TestStr123456"`,
      `"Str"`,
      `CAST(1 AS INT64)`,
      `CAST(2 AS INT64)`,
    ],
    expected_output: `CAST(0 AS INT64)`,
  },
]);
generate_udf_test("cw_regexp_instr_generic", [
  {
    inputs: [
      `"TestStr123456"`,
      `"Str"`,
      `CAST(1 AS INT64)`,
      `CAST(1 AS INT64)`,
      `CAST(1 AS INT64)`,
      `"i"`,
    ],
    expected_output: `CAST(8 AS INT64)`,
  },
]);
generate_udf_test("cw_regexp_instr_6", [
  {
    inputs: [
      `"TestStr123456"`,
      `"Str"`,
      `CAST(1 AS INT64)`,
      `CAST(1 AS INT64)`,
      `CAST(1 AS INT64)`,
      `"i"`,
    ],
    expected_output: `CAST(8 AS INT64)`,
  },
]);
generate_udf_test("cw_regexp_replace_generic", [
  {
    inputs: [
      `"TestStr123456"`,
      `"Str"`,
      `"Gbp"`,
      `CAST(1 AS INT64)`,
      `CAST(1 AS INT64)`,
      `"i"`,
    ],
    expected_output: `"TestGbp123456"`,
  },
]);
generate_udf_test("cw_regexp_replace_4", [
  {
    inputs: [`"TestStr123456"`, `"Str"`, `"Cad$"`, `CAST(1 AS INT64)`],
    expected_output: `"TestCad$123456"`,
  },
]);
generate_udf_test("cw_regexp_replace_5", [
  {
    inputs: [
      `"TestStr123456"`,
      `"Str"`,
      `"Usd$#"`,
      `CAST(1 AS INT64)`,
      `CAST(1 AS INT64)`,
    ],
    expected_output: `"TestUsd$#123456"`,
  },
  {
    inputs: [
      `"TestStr123456Str"`,
      `"Str"`,
      `"Usd$#"`,
      `CAST(1 AS INT64)`,
      `CAST(2 AS INT64)`,
    ],
    expected_output: `"TestStr123456Usd$#"`,
  },
  {
    inputs: [
      `"TestStr123456Str"`,
      `"Str"`,
      `"Usd$#"`,
      `CAST(1 AS INT64)`,
      `CAST(1 AS INT64)`,
    ],
    expected_output: `"TestUsd$#123456Str"`,
  },
]);
generate_udf_test("cw_regexp_replace_6", [
  {
    inputs: [
      `"TestStr123456"`,
      `"Str"`,
      `"$:#>"`,
      `CAST(1 AS INT64)`,
      `CAST(1 AS INT64)`,
      `"i"`,
    ],
    expected_output: `"Test$:#>123456"`,
  },
]);
generate_udf_test("cw_regexp_instr_5", [
  {
    inputs: [
      `"TestStr123456"`,
      `"123"`,
      `CAST(1 AS INT64)`,
      `CAST(1 AS INT64)`,
      `CAST(1 AS INT64)`,
    ],
    expected_output: `CAST(11 AS INT64)`,
  },
]);
generate_udf_test("cw_array_min", [
  {
    inputs: [`(SELECT ARRAY<INT64>[1, 2, 3, 4, 5, 6])`],
    expected_output: `CAST(1 AS INT64)`,
  },
]);
generate_udf_test("cw_array_median", [
  {
    inputs: [`(SELECT ARRAY<INT64>[1, 2, 3, 4, 5, 6])`],
    expected_output: `CAST(3.5 AS FLOAT64)`,
  },
]);
generate_udf_test("cw_array_max", [
  {
    inputs: [`(SELECT ARRAY<INT64>[1, 2, 3, 4, 5, 6])`],
    expected_output: `CAST(6 AS INT64)`,
  },
]);
generate_udf_test("cw_array_distinct", [
  {
    inputs: [`(SELECT ARRAY<INT64>[1, 2, 3, 4, 4, 5, 5])`],
    expected_output: `CAST([1, 2, 3, 4, 5] AS ARRAY<INT64>)`,
  },
]);
generate_udf_test("cw_array_stable_distinct", [
  {
    inputs: [`(SELECT ARRAY[4, 1, 4, 9, 1, 10])`],
    expected_output: `[4, 1, 9, 10]`,
  },
  {
    inputs: [`(SELECT ARRAY[])`],
    expected_output: `[]`,
  },
  {
    inputs: [`(SELECT ARRAY[5, 5, 5, 5, 5, 5])`],
    expected_output: `[5]`,
  },
]);
generate_udf_test("cw_next_day", [
  {
    inputs: [`CAST('2022-09-21' AS DATE)`, `"we"`],
    expected_output: `CAST('2022-09-28' AS DATE)`,
  },
]);
generate_udf_test("cw_td_nvp", [
  {
    inputs: [
      `"entree:orange chicken#entree2:honey salmon"`,
      `"entree"`,
      `"#"`,
      `":"`,
      `CAST(1 AS INT64)`,
    ],
    expected_output: `"orange chicken"`,
  },
]);
generate_udf_test("cw_convert_base", [
  {
    inputs: [`"001101011"`, `CAST(2 AS INT64)`, `CAST(10 AS INT64)`],
    expected_output: `"107"`,
  },
  {
    inputs: [`"A"`, `CAST(16 AS INT64)`, `CAST(8 AS INT64)`],
    expected_output: `"12"`,
  },
  {
    inputs: [`"17"`, `CAST(16 AS INT64)`, `CAST(10 AS INT64)`],
    expected_output: `"23"`,
  },
  {
    inputs: [
      `"1234567890123456789012345678901234567890"`,
      `CAST(10 AS INT64)`,
      `CAST(2 AS INT64)`,
    ],
    expected_output: `"1110100000110010010010000001110101110000001101101111110011101110001010110010111100010111111001011011001110001111110000101011010010"`,
  },
  {
    inputs: [`NULL`, `CAST(10 AS INT64)`, `CAST(2 AS INT64)`],
    expected_output: `NULL`,
  },
  {
    inputs: [`"100"`, `NULL`, `CAST(2 AS INT64)`],
    expected_output: `NULL`,
  },
  {
    inputs: [`"100"`, `CAST(10 AS INT64)`, `NULL`],
    expected_output: `NULL`,
  },
]);
generate_udf_test("cw_from_base", [
  {
    inputs: [`"001101011"`, `CAST(2 AS INT64)`],
    expected_output: `CAST(107 AS INT64)`,
  },
  {
    inputs: [`"37"`, `CAST(8 AS INT64)`],
    expected_output: `CAST(31 AS INT64)`,
  },
  {
    inputs: [`"A"`, `CAST(16 AS INT64)`],
    expected_output: `CAST(10 AS INT64)`,
  },
]);
generate_udf_test("cw_to_base", [
  {
    inputs: [`CAST(5 AS INT64)`, `CAST(2 AS INT64)`],
    expected_output: `"101"`,
  },
  {
    inputs: [`CAST(31 AS INT64)`, `CAST(8 AS INT64)`],
    expected_output: `"37"`,
  },
  {
    inputs: [`CAST(10 AS INT64)`, `CAST(16 AS INT64)`],
    expected_output: `"a"`,
  },
]);
generate_udf_test("cw_array_overlap", [
  {
    inputs: [
      `(SELECT ARRAY<INT64>[1, 2, 3])`,
      `(SELECT ARRAY<INT64>[4, 5, 6])`,
    ],
    expected_output: `CAST(false AS BOOL)`,
  },
  {
    inputs: [
      `(SELECT ARRAY<INT64>[1, 2, 3])`,
      `(SELECT ARRAY<INT64>[2, 3, 4])`,
    ],
    expected_output: `CAST(true AS BOOL)`,
  },
]);
generate_udf_test("cw_array_compact", [
  {
    inputs: [`(SELECT ARRAY<INT64>[1, 2, 3])`],
    expected_output: `CAST([1, 2, 3] AS ARRAY<INT64>)`,
  },
]);
generate_udf_test("cw_runtime_parse_interval_seconds", [
  {
    inputs: [`"1 day"`],
    expected_output: `CAST(86400 AS INT64)`,
  },
  {
    inputs: [`"1 DAY"`],
    expected_output: `CAST(86400 AS INT64)`,
  },
]);
generate_udf_test("cw_url_encode", [
  {
    inputs: [`"?"`],
    expected_output: `"%3F"`,
  },
  {
    inputs: [`"/"`],
    expected_output: `"%2F"`,
  },
]);
generate_udf_test("cw_url_decode", [
  {
    inputs: [`"%3F"`],
    expected_output: `"?"`,
  },
  {
    inputs: [`"%2F"`],
    expected_output: `"/"`,
  },
]);
generate_udf_test("cw_url_extract_host", [
  {
    inputs: [`"https://google.com"`],
    expected_output: `"google.com"`,
  },
  {
    inputs: [`"   www.Example.Co.UK    "`],
    expected_output: `"www.Example.Co.UK"`,
  },
]);
generate_udf_test("cw_url_extract_protocol", [
  {
    inputs: [`"https://google.com/test?key=val"`],
    expected_output: `"https"`,
  },
]);
generate_udf_test("cw_url_extract_path", [
  {
    inputs: [`"https://www.test.com/collections-in-java#collectionmethods"`],
    expected_output: `"/collections-in-java"`,
  },
]);
generate_udf_test("cw_url_extract_port", [
  {
    inputs: [`"https://localhost:8080/test?key=val"`],
    expected_output: `CAST(8080 AS INT64)`,
  },
]);
generate_udf_test("cw_url_extract_authority", [
  {
    inputs: [`"https://localhost:8080/test?key=val"`],
    expected_output: `"localhost:8080"`,
  },
]);
generate_udf_test("cw_url_extract_query", [
  {
    inputs: [`"https://localhost:8080/test?key=val"`],
    expected_output: `"key=val"`,
  },
]);
generate_udf_test("cw_url_extract_file", [
  {
    inputs: [`"https://www.test.com/collections-in-java#collectionmethods"`],
    expected_output: `"/collections-in-java"`,
  },
]);
generate_udf_test("cw_url_extract_fragment", [
  {
    inputs: [`"https://www.test.com/collections-in-java#collectionmethods"`],
    expected_output: `"collectionmethods"`,
  },
]);
generate_udf_test("cw_url_extract_parameter", [
  {
    inputs: [
      `"https://www.test.com/collections-in-java&key=val#collectionmethods"`,
      `"key"`,
    ],
    expected_output: `"val"`,
  },
]);
generate_udf_test("cw_regexp_extract", [
  {
    inputs: [`"TestStr123456#?%&"`, `"Str"`],
    expected_output: `"Str"`,
  },
  {
    inputs: [`"TestStr123456#?%&"`, `"StrX"`],
    expected_output: `NULL`,
  },
  {
    inputs: [`"TestStr123456#?%&"`, `NULL`],
    expected_output: `NULL`,
  },
  {
    inputs: [`NULL`, `"StrX"`],
    expected_output: `NULL`,
  },
  {
    inputs: [`NULL`, `NULL`],
    expected_output: `NULL`,
  },
]);
generate_udf_test("cw_regexp_extract_n", [
  {
    inputs: [`"TestStr123456"`, `"Str"`, `CAST(0 AS INT64)`],
    expected_output: `"Str"`,
  },
]);
generate_udf_test("cw_regexp_extract_all", [
  {
    inputs: [`"TestStr123456"`, `"Str.*"`],
    expected_output: `CAST(["Str123456"] AS ARRAY<STRING>)`,
  },
  {
    inputs: [`"TestStr123456"`, `"StrX"`],
    expected_output: `NULL`,
  },
  {
    inputs: [`"TestStr123456"`, `NULL`],
    expected_output: `NULL`,
  },
  {
    inputs: [`NULL`, `"StrX"`],
    expected_output: `NULL`,
  },
  {
    inputs: [`NULL`, `NULL`],
    expected_output: `NULL`,
  },
]);
generate_udf_test("cw_regexp_extract_all_n", [
  {
    inputs: [`"TestStr123456Str789"`, `"Str.*"`, `CAST(0 AS INT64)`],
    expected_output: `CAST(["Str123456Str789"] AS ARRAY<STRING>)`,
  },
]);
generate_udf_test("cw_json_array_contains_str", [
  {
    inputs: [`'["name", "test", "valid"]'`, `"test"`],
    expected_output: `CAST(true AS BOOL)`,
  },
]);
generate_udf_test("cw_json_array_contains_num", [
  {
    inputs: [`'[1, 2, 3, "valid"]'`, `CAST(1.0 AS FLOAT64)`],
    expected_output: `CAST(true AS BOOL)`,
  },
  {
    inputs: [`'[1, 2, 3, "valid"]'`, `CAST(5.0 AS FLOAT64)`],
    expected_output: `CAST(false AS BOOL)`,
  },
]);
generate_udf_test("cw_json_array_contains_bool", [
  {
    inputs: [`'[1, 2, 3, "valid", true]'`, `CAST(true AS BOOL)`],
    expected_output: `CAST(true AS BOOL)`,
  },
  {
    inputs: [`'[1, 2, 3, "valid", true]'`, `CAST(false AS BOOL)`],
    expected_output: `CAST(false AS BOOL)`,
  },
]);
generate_udf_test("cw_json_array_get", [
  {
    inputs: [`'[{"name": "test"}, {"name": "test1"}]'`, `CAST(1.0 AS FLOAT64)`],
    expected_output: `'{"name":"test1"}'`,
  },
]);
generate_udf_test("cw_json_array_length", [
  {
    inputs: [`'[{"name": "test"}, {"name": "test1"}]'`],
    expected_output: `CAST(2 AS INT64)`,
  },
]);
generate_udf_test("cw_substring_index", [
  {
    inputs: [`"TestStr123456,Test123"`, `","`, `CAST(1 AS INT64)`],
    expected_output: `"TestStr123456"`,
  },
]);
generate_udf_test("cw_td_normalize_number", [
  {
    inputs: [`"3-7-1"`],
    expected_output: `"371"`,
  },
  {
    inputs: [`"2023-06"`],
    expected_output: `"202306"`,
  },
  {
    inputs: [`",,,3,,,7,,,1,,"`],
    expected_output: `"371"`,
  },
  {
    inputs: [`":3//7/%/-/:/:/-/%1%/"`],
    expected_output: `"371"`,
  },
  {
    inputs: [`":3//7/%//:/://%1%/-  "`],
    expected_output: `"-371"`,
  },
  {
    inputs: [`"-    371"`],
    expected_output: `"-371"`,
  },
  {
    inputs: [`"/- %: 371"`],
    expected_output: `"-371"`,
  },
  {
    inputs: [`"1/2/3/%.%/:7/8"`],
    expected_output: `"123.78"`,
  },
  {
    inputs: [`" / %: 371/: "`],
    expected_output: `"371"`,
  },
  {
    inputs: [`"123E-%1"`],
    expected_output: `"12.3"`,
  },
  {
    inputs: [`"123E %-1"`],
    expected_output: `"12.3"`,
  },
  {
    inputs: [`"123E2-"`],
    expected_output: `"1.23"`,
  },
  {
    inputs: [`"-123E2-"`],
    expected_output: `"-1.23"`,
  },
  {
    inputs: [`"123.7/8/9"`],
    expected_output: `"123.789"`,
  },
  {
    inputs: [`"123/-  "`],
    expected_output: `"-123"`,
  },
  {
    inputs: [`"123-/  "`],
    expected_output: `"-123"`,
  },
  {
    inputs: [`"."`],
    expected_output: `"0"`,
  },
  {
    inputs: [`""`],
    expected_output: `"0"`,
  },
  {
    inputs: [`NULL`],
    expected_output: `NULL`,
  },
  {
    inputs: [`"-"`],
    expected_output: `"0"`,
  },
  {
    inputs: [`"-   "`],
    expected_output: `"0"`,
  },
  {
    inputs: [`" /+/./  "`],
    expected_output: `"0"`,
  },
  {
    inputs: [`".4-"`],
    expected_output: `"-0.4"`,
  },
  {
    inputs: [`"E4-"`],
    expected_output: `"0"`,
  },
  {
    inputs: [`".E4-"`],
    expected_output: `"0"`,
  },
  {
    inputs: [`"3.E4-"`],
    expected_output: `"0.0003"`,
  },
  {
    inputs: [`"-23.17e 002+"`],
    expected_output: `"-2317"`,
  },
  {
    inputs: [`"e+"`],
    expected_output: `"0"`,
  },
  {
    inputs: [`"e "`],
    expected_output: `"0"`,
  },
  {
    inputs: [`"e +"`],
    expected_output: `"0"`,
  },
  {
    inputs: [`"3e -"`],
    expected_output: `"3"`,
  },
  {
    inputs: [`"3-e -"`],
    expected_output: `"-3"`,
  },
  {
    inputs: [`"3-.e -"`],
    expected_output: `"-3"`,
  },
  {
    inputs: [`"3-.e %:/-"`],
    expected_output: `"-3"`,
  },
  {
    inputs: [`"3e -0"`],
    expected_output: `"3"`,
  },
  {
    inputs: [`"3e 0-"`],
    expected_output: `"3"`,
  },
  {
    inputs: [`"e        "`],
    expected_output: `"0"`,
  },
  {
    inputs: [`"e /:%    "`],
    expected_output: `"0"`,
  },
  {
    inputs: [`"-e+"`],
    expected_output: `"0"`,
  },
  {
    inputs: [`"11-."`],
    expected_output: `"-11"`,
  },
  {
    inputs: [`"11.-"`],
    expected_output: `"-11"`,
  },
  {
    inputs: [`"11.+"`],
    expected_output: `"11"`,
  },
  {
    inputs: [`"11-.37"`],
    expected_output: `"11.37"`,
  },
  {
    inputs: [`"11-.0"`],
    expected_output: `"11"`,
  },
  {
    inputs: [`"11.0-"`],
    expected_output: `"-11"`,
  },
  {
    inputs: [`"-."`],
    expected_output: `"0"`,
  },
  {
    inputs: [`"0.-"`],
    expected_output: `"0"`,
  },
  {
    inputs: [`"000.-"`],
    expected_output: `"0"`,
  },
  {
    inputs: [`".0-"`],
    expected_output: `"0"`,
  },
  {
    inputs: [`"23.e-"`],
    expected_output: `"23"`,
  },
  {
    inputs: [`"23-.e-"`],
    expected_output: `"-23"`,
  },
  {
    inputs: [`"1-2-3.45"`],
    expected_output: `"123.45"`,
  },
  {
    inputs: [`"3-7-1+"`],
    expected_output: `"ILLEGAL_NUMBER(3-7-1+)"`,
  },
  {
    inputs: [`"1/23E/10"`],
    expected_output: `"ILLEGAL_NUMBER(1/23E/10)"`,
  },
  {
    inputs: [`"123.7-8-9"`],
    expected_output: `"ILLEGAL_NUMBER(123.7-8-9)"`,
  },
  {
    inputs: [`"1-23E2"`],
    expected_output: `"ILLEGAL_NUMBER(1-23E2)"`,
  },
  {
    inputs: [`"123E%-1"`],
    expected_output: `"ILLEGAL_NUMBER(123E%-1)"`,
  },
  {
    inputs: [`"123- / "`],
    expected_output: `"ILLEGAL_NUMBER(123- / )"`,
  },
  {
    inputs: [`"0xFF"`],
    expected_output: `"ILLEGAL_NUMBER(0xFF)"`,
  },
  {
    inputs: [`"Hello World"`],
    expected_output: `"ILLEGAL_NUMBER(Hello World)"`,
  },
  {
    inputs: [`"e"`],
    expected_output: `"ILLEGAL_NUMBER(e)"`,
  },
  {
    inputs: [`"e  :%    "`],
    expected_output: `"ILLEGAL_NUMBER(e  :%    )"`,
  },
  {
    inputs: [`"e ++"`],
    expected_output: `"ILLEGAL_NUMBER(e ++)"`,
  },
  {
    inputs: [`"11--."`],
    expected_output: `"ILLEGAL_NUMBER(11--.)"`,
  },
  {
    inputs: [`"3-.E4-"`],
    expected_output: `"ILLEGAL_NUMBER(3-.E4-)"`,
  },
  {
    inputs: [`"3-.e0-"`],
    expected_output: `"ILLEGAL_NUMBER(3-.e0-)"`,
  },
  {
    inputs: [`"11-.-"`],
    expected_output: `"ILLEGAL_NUMBER(11-.-)"`,
  },
  {
    inputs: [`".+"`],
    expected_output: `"ILLEGAL_NUMBER(.+)"`,
  },
  {
    inputs: [`".-"`],
    expected_output: `"ILLEGAL_NUMBER(.-)"`,
  },
  {
    inputs: [`"23.-e-"`],
    expected_output: `"ILLEGAL_NUMBER(23.-e-)"`,
  },
  {
    inputs: [`"3.0-e -"`],
    expected_output: `"ILLEGAL_NUMBER(3.0-e -)"`,
  },
  {
    inputs: [`"23.-e -"`],
    expected_output: `"ILLEGAL_NUMBER(23.-e -)"`,
  },
  {
    inputs: [`"2-3.e "`],
    expected_output: `"ILLEGAL_NUMBER(2-3.e )"`,
  },
  {
    inputs: [`"1-2-3e2"`],
    expected_output: `"ILLEGAL_NUMBER(1-2-3e2)"`,
  },
  {
    inputs: [`"1-2-3e "`],
    expected_output: `"ILLEGAL_NUMBER(1-2-3e )"`,
  },
  {
    inputs: [`"23-e :::  -"`],
    expected_output: `"ILLEGAL_NUMBER(23-e :::  -)"`,
  },
  {
    inputs: [`"11.3+,"`],
    expected_output: `"ILLEGAL_NUMBER(11.3+,)"`,
  },
  {
    inputs: [`"11.3+  "`],
    expected_output: `"ILLEGAL_NUMBER(11.3+  )"`,
  },
  {
    inputs: [`"11.3-e3"`],
    expected_output: `"ILLEGAL_NUMBER(11.3-e3)"`,
  },
]);
generate_udf_test("cw_editdistance", [
  {
    inputs: [`"Jim D. Swain"`, `"John Smith"`],
    expected_output: `CAST(9 AS INT64)`,
  },
  {
    inputs: [`"Jim D. Swain"`, `"Jim D. Swain"`],
    expected_output: `CAST(0 AS INT64)`,
  },
]);
generate_udf_test("cw_round_half_even", [
  {
    inputs: [`CAST(10 AS BIGNUMERIC)`, `CAST(10 AS INT64)`],
    expected_output: `CAST(10 AS NUMERIC)`,
  },
]);
generate_udf_test("cw_round_half_even_bignumeric", [
  {
    inputs: [`CAST(10 AS BIGNUMERIC)`, `CAST(10 AS INT64)`],
    expected_output: `CAST(10 AS BIGNUMERIC)`,
  },
]);
generate_udf_test("cw_getbit", [
  {
    inputs: [`CAST(11 AS INT64)`, `CAST(100 AS INT64)`],
    expected_output: `CAST(0 AS INT64)`,
  },
  {
    inputs: [`CAST(11 AS INT64)`, `CAST(3 AS INT64)`],
    expected_output: `CAST(1 AS INT64)`,
  },
]);
generate_udf_test("cw_getbit_binary", [
  {
    inputs: [`b'\\x0B'`, `CAST(100 AS INT64)`],
    expected_output: `CAST(0 AS INT64)`,
  },
  {
    inputs: [`b'\\x0B'`, `CAST(3 AS INT64)`],
    expected_output: `CAST(1 AS INT64)`,
  },
]);
generate_udf_test("cw_setbit", [
  {
    inputs: [`CAST(1001 AS INT64)`, `CAST(2 AS INT64)`],
    expected_output: `CAST(1005 AS INT64)`,
  },
]);
generate_udf_test("cw_signed_leftshift_128bit", [
  {
    inputs: [`BIGNUMERIC '1'`, `BIGNUMERIC '3'`],
    expected_output: `BIGNUMERIC '8'`,
  },
  {
    inputs: [`BIGNUMERIC '1'`, `BIGNUMERIC '127'`],
    expected_output: `BIGNUMERIC '-170141183460469231731687303715884105728'`,
  },
  {
    inputs: [`BIGNUMERIC '1'`, `BIGNUMERIC '300'`],
    expected_output: `BIGNUMERIC '0'`,
  },
  {
    inputs: [`BIGNUMERIC '-5'`, `BIGNUMERIC '2'`],
    expected_output: `BIGNUMERIC '-20'`,
  },
  {
    inputs: [`BIGNUMERIC '7'`, `BIGNUMERIC '0'`],
    expected_output: `BIGNUMERIC '7'`,
  },
  {
    inputs: [`BIGNUMERIC '0'`, `BIGNUMERIC '10'`],
    expected_output: `BIGNUMERIC '0'`,
  },
  {
    inputs: [
      `BIGNUMERIC '56713727820156410577229101238628035242'`,
      `BIGNUMERIC '1'`,
    ],
    expected_output: `BIGNUMERIC '113427455640312821154458202477256070484'`,
  },
  {
    inputs: [
      `BIGNUMERIC '56713727820156410577229101238628035242'`,
      `BIGNUMERIC '2'`,
    ],
    expected_output: `BIGNUMERIC '-113427455640312821154458202477256070488'`,
  },
  {
    inputs: [
      `BIGNUMERIC '56713727820156410577229101238628035242'`,
      `BIGNUMERIC '3'`,
    ],
    expected_output: `BIGNUMERIC '113427455640312821154458202477256070480'`,
  },
  {
    inputs: [
      `BIGNUMERIC '56713727820156410577229101238628035242'`,
      `BIGNUMERIC '4'`,
    ],
    expected_output: `BIGNUMERIC '-113427455640312821154458202477256070496'`,
  },
  {
    inputs: [
      `BIGNUMERIC '56713727820156410577229101238628035242'`,
      `BIGNUMERIC '5'`,
    ],
    expected_output: `BIGNUMERIC '113427455640312821154458202477256070464'`,
  },
  {
    inputs: [
      `BIGNUMERIC '56713727820156410577229101238628035242'`,
      `BIGNUMERIC '6'`,
    ],
    expected_output: `BIGNUMERIC '-113427455640312821154458202477256070528'`,
  },
  {
    inputs: [
      `BIGNUMERIC '56713727820156410577229101238628035242'`,
      `BIGNUMERIC '7'`,
    ],
    expected_output: `BIGNUMERIC '113427455640312821154458202477256070400'`,
  },
]);
generate_udf_test("cw_signed_rightshift_128bit", [
  {
    inputs: [`BIGNUMERIC '32'`, `BIGNUMERIC '3'`],
    expected_output: `BIGNUMERIC '4'`,
  },
  {
    inputs: [`BIGNUMERIC '7'`, `BIGNUMERIC '1'`],
    expected_output: `BIGNUMERIC '3'`,
  },
  {
    inputs: [`BIGNUMERIC '-7'`, `BIGNUMERIC '1'`],
    expected_output: `BIGNUMERIC '-4'`,
  },
  {
    inputs: [`BIGNUMERIC '-1'`, `BIGNUMERIC '1'`],
    expected_output: `BIGNUMERIC '-1'`,
  },
  {
    inputs: [`BIGNUMERIC '-1'`, `BIGNUMERIC '100'`],
    expected_output: `BIGNUMERIC '-1'`,
  },
  {
    inputs: [`BIGNUMERIC '-1'`, `BIGNUMERIC '300'`],
    expected_output: `BIGNUMERIC '-1'`,
  },
  {
    inputs: [`BIGNUMERIC '1'`, `BIGNUMERIC '1'`],
    expected_output: `BIGNUMERIC '0'`,
  },
  {
    inputs: [`BIGNUMERIC '7'`, `BIGNUMERIC '0'`],
    expected_output: `BIGNUMERIC '7'`,
  },
  {
    inputs: [`BIGNUMERIC '0'`, `BIGNUMERIC '10'`],
    expected_output: `BIGNUMERIC '0'`,
  },
]);
generate_udf_test("cw_width_bucket", [
  {
    inputs: [`4`, `0`, `10`, `6`],
    expected_output: `3`,
  },
  {
    inputs: [`4`, `10`, `0`, `6`],
    expected_output: `4`,
  },
  {
    inputs: [`15`, `0`, `10`, `6`],
    expected_output: `7`,
  },
  {
    inputs: [`-10`, `0`, `10`, `6`],
    expected_output: `0`,
  },
]);
generate_udf_test("cw_lower_case_ascii_only", [
  {
    inputs: [`"TestStr123456#"`],
    expected_output: `"teststr123456#"`,
  },
]);
generate_udf_test("cw_substrb", [
  {
    inputs: [`"TestStr123"`, `CAST(0 AS INT64)`, `CAST(3 AS INT64)`],
    expected_output: `"Te"`,
  },
]);
generate_udf_test("cw_twograms", [
  {
    inputs: [`"Test Str 123456 789"`],
    expected_output: `CAST(["Test Str", "Str 123456", "123456 789"] AS ARRAY<STRING>)`,
  },
]);
generate_udf_test("cw_threegrams", [
  {
    inputs: [`"Test 1234 str abc"`],
    expected_output: `CAST(["Test 1234 str", "1234 str abc"] AS ARRAY<STRING>)`,
  },
]);
generate_udf_test("cw_nvp2json1", [
  {
    inputs: [`"name=google&occupation=engineer&hair=color"`],
    expected_output: `'{"name":"google","occupation":"engineer","hair":"color"}'`,
  },
]);
generate_udf_test("cw_nvp2json3", [
  {
    inputs: [`"name=google&occupation=engineer&hair=color"`, `"&"`, `"="`],
    expected_output: `'{"name":"google","occupation":"engineer","hair":"color"}'`,
  },
]);
generate_udf_test("cw_nvp2json4", [
  {
    inputs: [
      `"name=google#1&occupation=engineer#2&hair=color#3"`,
      `"&"`,
      `"="`,
      `"#"`,
    ],
    expected_output: `'{"name":"google1","occupation":"engineer2","hair":"color3"}'`,
  },
]);
generate_udf_test("cw_strtok", [
  {
    inputs: [`"Test#1"`, `"#"`],
    expected_output: `([STRUCT(CAST(1 AS INT64) AS tokennumber, "Test" AS token), 
                           STRUCT(CAST(2 AS INT64) AS tokennumber, "1" AS token)])`,
  },
]);
generate_udf_test("cw_td_strtok", [
  {
    inputs: [`"foo;bar;baz"`, `";"`, `1`],
    expected_output: `"foo"`,
  },
  {
    inputs: [`"foo;bar;baz"`, `";"`, `3`],
    expected_output: `"baz"`,
  },
  {
    inputs: [`";foo;bar;baz"`, `";"`, `1`],
    expected_output: `"foo"`,
  },
  {
    inputs: [`";foo;;bar;baz"`, `";"`, `2`],
    expected_output: `"bar"`,
  },

  {
    inputs: [`";foo;;"`, `";"`, `2`],
    expected_output: `null`,
  },
  {
    inputs: [`";;;"`, `";"`, `1`],
    expected_output: `""`,
  },
  {
    inputs: [`";;;"`, `";"`, `2`],
    expected_output: `null`,
  },
  {
    inputs: [`"a-b;c"`, `";-"`, `3`],
    expected_output: `"c"`,
  },
  {
    inputs: [`"aa"`, `";"`, `1`],
    expected_output: `"aa"`,
  },
  {
    inputs: [`"aa"`, `";"`, `2`],
    expected_output: `null`,
  },
  {
    inputs: [`NULL`, `";"`, `1`],
    expected_output: `null`,
  },
  {
    inputs: [`"foo;bar;baz;"`, `null`, `1`],
    expected_output: `null`,
  },
  {
    inputs: [`"foo:bar:baz;"`, `";"`, `null`],
    expected_output: `null`,
  },
]);

generate_udf_test("cw_regexp_split", [
  {
    inputs: [`"Test#1"`, `"#"`, `"i"`],
    expected_output: `([STRUCT(CAST(1 AS INT64) AS tokennumber, "Test" AS token), 
                           STRUCT(CAST(2 AS INT64) AS tokennumber, "1" AS token)])`,
  },
]);
generate_udf_test("cw_csvld", [
  {
    inputs: [`"Test#123"`, `"#"`, `'"'`, `CAST(2 AS INT64)`],
    expected_output: `CAST(["Test", "123"] AS ARRAY<STRING>)`,
  },
]);
generate_udf_test("cw_json_enumerate_array", [
  {
    inputs: [`'[{"name":"Cameron"}, {"name":"John"}]'`],
    expected_output: `([STRUCT(CAST(1 AS INT64) AS ordinal, '{"name":"Cameron"}' AS jsonvalue), 
                           STRUCT(CAST(2 AS INT64) AS ordinal, '{"name":"John"}' AS jsonvalue)])`,
  },
]);
generate_udf_test("cw_ts_pattern_match", [
  {
    inputs: [
      `CAST(["abc", "abc"] AS ARRAY<STRING>)`,
      `CAST(["abc"] AS ARRAY<STRING>)`,
    ],
    expected_output: `([STRUCT(CAST(1 AS INT64) AS pattern_id, CAST(1 AS INT64) AS start, CAST(1 AS INT64) AS stop),
                            STRUCT(CAST(2 AS INT64) AS pattern_id, CAST(2 AS INT64) AS start, CAST(2 AS INT64) AS stop)])`,
  },
]);
generate_udf_test("cw_error_number", [
  {
    inputs: [`"Error Message"`],
    expected_output: `CAST(1 AS INT64)`,
  },
]);
generate_udf_test("cw_error_severity", [
  {
    inputs: [`"Error Message"`],
    expected_output: `CAST(1 AS INT64)`,
  },
]);
generate_udf_test("cw_error_state", [
  {
    inputs: [`"Error Message"`],
    expected_output: `CAST(1 AS INT64)`,
  },
]);
generate_udf_test("cw_find_in_list", [
  {
    inputs: [`"1"`, `"[Test,1,2]"`],
    expected_output: `CAST(2 AS INT64)`,
  },
]);
generate_udf_test("cw_map_parse", [
  {
    inputs: [`"a=1 b=42"`, `" "`, `"="`],
    expected_output: `([STRUCT("a" AS key, "1" AS value), 
                           STRUCT("b" AS key, "42" AS value)])`,
  },
]);
generate_udf_test("cw_comparable_format_varchar_t", [
  {
    inputs: [`"2"`],
    expected_output: `"32"`,
  },
]);
generate_udf_test("cw_comparable_format_varchar", [
  {
    inputs: [`ARRAY<STRING>["2", "8"]`],
    expected_output: `"32 38"`,
  },
]);
generate_udf_test("cw_comparable_format_bigint_t", [
  {
    inputs: [`CAST(2 AS INT64)`],
    expected_output: `"p                  2"`,
  },
]);
generate_udf_test("cw_comparable_format_bigint", [
  {
    inputs: [`ARRAY<INT64>[2, 8]`],
    expected_output: `"p                  2 p                  8"`,
  },
]);
generate_udf_test("cw_ts_overlap_buckets", [
  {
    inputs: [
      `CAST(false AS BOOL)`,
      `([STRUCT(TIMESTAMP("2008-12-25"), TIMESTAMP("2008-12-31")), 
            STRUCT(TIMESTAMP("2008-12-26"), TIMESTAMP("2008-12-30"))])`,
    ],
    expected_output: `([STRUCT(1 AS bucketNo, CAST("2008-12-25 00:00:00 UTC" AS TIMESTAMP) AS st, CAST("2008-12-31 00:00:00 UTC" AS TIMESTAMP) AS et)])`,
  },
]);
generate_udf_test("cw_months_between", [
  {
    inputs: [
      `DATETIME "2022-02-01 00:00:00"`,
      `DATETIME "2022-01-31 00:00:00"`,
    ],
    expected_output: `CAST("0.03225806451612903225806451612903225806" AS BIGNUMERIC)`,
  },
  {
    inputs: [
      `DATETIME "2022-03-01 11:00:00"`,
      `DATETIME "2022-02-01 10:00:00"`,
    ],
    expected_output: `CAST("1" AS BIGNUMERIC)`,
  },
  {
    inputs: [
      `DATETIME "2022-03-01 11:34:56"`,
      `DATETIME "2022-02-28 10:22:33"`,
    ],
    expected_output: `CAST("0.13064516129032258064516129032258064516" AS BIGNUMERIC)`,
  },
]);
generate_udf_test("interval_seconds", [
  {
    inputs: [`INTERVAL -1 DAY`],
    expected_output: `CAST(-86400 AS INT64)`,
  },
]);

generate_udf_test("interval_millis", [
  {
    inputs: [`INTERVAL -1 DAY`],
    expected_output: `CAST(-86400000 AS INT64)`,
  },
]);

generate_udf_test("interval_micros", [
  {
    inputs: [`INTERVAL -1 DAY`],
    expected_output: `CAST(-86400000000 AS INT64)`,
  },
]);

generate_udf_test("bignumber_add", [
  {
    inputs: [
      `"99999999999999999999999999999999999999999999999999999999999999999999"`,
      `"2348592348793428978934278932746531725371625376152367153761536715376"`,
    ],
    expected_output: `"102348592348793428978934278932746531725371625376152367153761536715375"`,
  },
  {
    inputs: [
      `"99999999999999999999999999999999999999999999999999999999999999999999"`,
      `""`,
    ],
    expected_output: `NULL`,
  },
  {
    inputs: [
      `"99999999999999999999999999999999999999999999999999999999999999999999"`,
      `NULL`,
    ],
    expected_output: `NULL`,
  },
]);

generate_udf_test("bignumber_div", [
  {
    inputs: [
      `"99999999999999999999999999999999999999999999999999999999999999999999"`,
      `"33333333333333333333333333333333333333333333333333333333333333333333"`,
    ],
    expected_output: `"3"`,
  },
  {
    inputs: [
      `"0"`,
      `"33333333333333333333333333333333333333333333333333333333333333333333"`,
    ],
    expected_output: `"0"`,
  },
  {
    inputs: [
      `NULL`,
      `"33333333333333333333333333333333333333333333333333333333333333333333"`,
    ],
    expected_output: `NULL`,
  },
  {
    inputs: [
      `""`,
      `"33333333333333333333333333333333333333333333333333333333333333333333"`,
    ],
    expected_output: `NULL`,
  },
  {
    inputs: [
      `"99999999999999999999999999999999999999999999999999999999999999999999"`,
      `"0"`,
    ],
    expected_output: `NULL`,
  },
  {
    inputs: [
      `"99999999999999999999999999999999999999999999999999999999999999999999"`,
      `NULL`,
    ],
    expected_output: `NULL`,
  },
  {
    inputs: [
      `"99999999999999999999999999999999999999999999999999999999999999999999"`,
      `""`,
    ],
    expected_output: `NULL`,
  },
]);

generate_udf_test("bignumber_mul", [
  {
    inputs: [
      `"99999999999999999999999999999999999999999999999999999999999999999999"`,
      `"893427328732842662772591830391462182598436547786876876876"`,
    ],
    expected_output: `"89342732873284266277259183039146218259843654778687687687599999999999106572671267157337227408169608537817401563452213123123124"`,
  },
  {
    inputs: [
      `"99999999999999999999999999999999999999999999999999999999999999999999"`,
      `""`,
    ],
    expected_output: `NULL`,
  },
  {
    inputs: [
      `"99999999999999999999999999999999999999999999999999999999999999999999"`,
      `NULL`,
    ],
    expected_output: `NULL`,
  },
  {
    inputs: [`NULL`, `NULL`],
    expected_output: `NULL`,
  },
]);

generate_udf_test("bignumber_sub", [
  {
    inputs: [
      `"99999999999999999999999999999999999999999999999999999999999999999999"`,
      `"893427328732842662772591830391462182598436547786876876876"`,
    ],
    expected_output: `"99999999999106572671267157337227408169608537817401563452213123123123"`,
  },
  {
    inputs: [
      `"99999999999999999999999999999999999999999999999999999999999999999999"`,
      `""`,
    ],
    expected_output: `NULL`,
  },
  {
    inputs: [
      `"99999999999999999999999999999999999999999999999999999999999999999999"`,
      `NULL`,
    ],
    expected_output: `NULL`,
  },
]);

generate_udf_test("bignumber_sum", [
  {
    inputs: [
      `ARRAY<STRING>[
                "99999999999999999999999999999999999999999999999999999999999999999999", 
                "893427328732842662772591830391462182598436547786876876876",
                "123456789123456789123456789123456789123456789123456789123456789123456789"
            ]`,
    ],
    expected_output: `"123556789123457682550785521966119561715287180585639387560004576000333664"`,
  },
  {
    inputs: [
      `ARRAY<STRING>[
                "99999999999999999999999999999999999999999999999999999999999999999999", 
                "",
                "123456789123456789123456789123456789123456789123456789123456789123456789"
            ]`,
    ],
    expected_output: `NULL`,
  },
  {
    inputs: [
      `ARRAY<STRING>[
                "99999999999999999999999999999999999999999999999999999999999999999999", 
                "893427328732842662772591830391462182598436547786876876876",
                NULL
            ]`,
    ],
    expected_output: `NULL`,
  },
]);

generate_udf_test("bignumber_avg", [
  {
    inputs: [
      `ARRAY<STRING>[
                "99999999999999999999999999999999999999999999999999999999999999999999", 
                "33333333333333333333333333333333333333333333333333333333333333333333",
                "66666666666666666666666666666666666666666666666666666666666666666666"
            ]`,
    ],
    expected_output: `"66666666666666666666666666666666666666666666666666666666666666666666"`,
  },
  {
    inputs: [
      `ARRAY<STRING>[
                "99999999999999999999999999999999999999999999999999999999999999999999", 
                "",
                "123456789123456789123456789123456789123456789123456789123456789123456789"
            ]`,
    ],
    expected_output: `NULL`,
  },
  {
    inputs: [
      `ARRAY<STRING>[
                "99999999999999999999999999999999999999999999999999999999999999999999", 
                "893427328732842662772591830391462182598436547786876876876",
                NULL
            ]`,
    ],
    expected_output: `NULL`,
  },
  {
    inputs: [`ARRAY<STRING>[]`],
    expected_output: `NULL`,
  },
]);

generate_udf_test("bignumber_eq", [
  {
    inputs: [
      `"99999999999999999999999999999999999999999999999999999999999999999999"`,
      `"99999999999999999999999999999999999999999999999999999999999999999998"`,
    ],
    expected_output: `CAST(false AS BOOL)`,
  },
  {
    inputs: [
      `"99999999999999999999999999999999999999999999999999999999999999999999"`,
      `"99999999999999999999999999999999999999999999999999999999999999999999"`,
    ],
    expected_output: `CAST(true AS BOOL)`,
  },
  {
    inputs: [
      `"99999999999999999999999999999999999999999999999999999999999999999999"`,
      `"100000000000000000000000000000000000000000000000000000000000000000000"`,
    ],
    expected_output: `CAST(false AS BOOL)`,
  },
  {
    inputs: [
      `"99999999999999999999999999999999999999999999999999999999999999999999"`,
      `"-99999999999999999999999999999999999999999999999999999999999999999999"`,
    ],
    expected_output: `CAST(false AS BOOL)`,
  },
  {
    inputs: [
      `"99999999999999999999999999999999999999999999999999999999999999999999"`,
      `""`,
    ],
    expected_output: `NULL`,
  },
  {
    inputs: [
      `"99999999999999999999999999999999999999999999999999999999999999999999"`,
      `NULL`,
    ],
    expected_output: `NULL`,
  },
]);

generate_udf_test("bignumber_gt", [
  {
    inputs: [
      `"99999999999999999999999999999999999999999999999999999999999999999999"`,
      `"99999999999999999999999999999999999999999999999999999999999999999998"`,
    ],
    expected_output: `CAST(true AS BOOL)`,
  },
  {
    inputs: [
      `"99999999999999999999999999999999999999999999999999999999999999999999"`,
      `"99999999999999999999999999999999999999999999999999999999999999999999"`,
    ],
    expected_output: `CAST(false AS BOOL)`,
  },
  {
    inputs: [
      `"99999999999999999999999999999999999999999999999999999999999999999999"`,
      `"100000000000000000000000000000000000000000000000000000000000000000000"`,
    ],
    expected_output: `CAST(false AS BOOL)`,
  },
  {
    inputs: [
      `"99999999999999999999999999999999999999999999999999999999999999999999"`,
      `"-99999999999999999999999999999999999999999999999999999999999999999999"`,
    ],
    expected_output: `CAST(true AS BOOL)`,
  },
  {
    inputs: [
      `"99999999999999999999999999999999999999999999999999999999999999999999"`,
      `""`,
    ],
    expected_output: `NULL`,
  },
  {
    inputs: [
      `"99999999999999999999999999999999999999999999999999999999999999999999"`,
      `NULL`,
    ],
    expected_output: `NULL`,
  },
]);

generate_udf_test("bignumber_gte", [
  {
    inputs: [
      `"99999999999999999999999999999999999999999999999999999999999999999999"`,
      `"99999999999999999999999999999999999999999999999999999999999999999998"`,
    ],
    expected_output: `CAST(true AS BOOL)`,
  },
  {
    inputs: [
      `"99999999999999999999999999999999999999999999999999999999999999999999"`,
      `"99999999999999999999999999999999999999999999999999999999999999999999"`,
    ],
    expected_output: `CAST(true AS BOOL)`,
  },
  {
    inputs: [
      `"99999999999999999999999999999999999999999999999999999999999999999999"`,
      `"100000000000000000000000000000000000000000000000000000000000000000000"`,
    ],
    expected_output: `CAST(false AS BOOL)`,
  },
  {
    inputs: [
      `"99999999999999999999999999999999999999999999999999999999999999999999"`,
      `"-99999999999999999999999999999999999999999999999999999999999999999999"`,
    ],
    expected_output: `CAST(true AS BOOL)`,
  },
  {
    inputs: [
      `"99999999999999999999999999999999999999999999999999999999999999999999"`,
      `""`,
    ],
    expected_output: `NULL`,
  },
  {
    inputs: [
      `"99999999999999999999999999999999999999999999999999999999999999999999"`,
      `NULL`,
    ],
    expected_output: `NULL`,
  },
]);

generate_udf_test("bignumber_lt", [
  {
    inputs: [
      `"99999999999999999999999999999999999999999999999999999999999999999999"`,
      `"99999999999999999999999999999999999999999999999999999999999999999998"`,
    ],
    expected_output: `CAST(false AS BOOL)`,
  },
  {
    inputs: [
      `"99999999999999999999999999999999999999999999999999999999999999999999"`,
      `"99999999999999999999999999999999999999999999999999999999999999999999"`,
    ],
    expected_output: `CAST(false AS BOOL)`,
  },
  {
    inputs: [
      `"99999999999999999999999999999999999999999999999999999999999999999999"`,
      `"100000000000000000000000000000000000000000000000000000000000000000000"`,
    ],
    expected_output: `CAST(true AS BOOL)`,
  },
  {
    inputs: [
      `"99999999999999999999999999999999999999999999999999999999999999999999"`,
      `"-99999999999999999999999999999999999999999999999999999999999999999999"`,
    ],
    expected_output: `CAST(false AS BOOL)`,
  },
  {
    inputs: [
      `"99999999999999999999999999999999999999999999999999999999999999999999"`,
      `""`,
    ],
    expected_output: `NULL`,
  },
  {
    inputs: [
      `"99999999999999999999999999999999999999999999999999999999999999999999"`,
      `NULL`,
    ],
    expected_output: `NULL`,
  },
]);

generate_udf_test("bignumber_lte", [
  {
    inputs: [
      `"99999999999999999999999999999999999999999999999999999999999999999999"`,
      `"99999999999999999999999999999999999999999999999999999999999999999998"`,
    ],
    expected_output: `CAST(false AS BOOL)`,
  },
  {
    inputs: [
      `"99999999999999999999999999999999999999999999999999999999999999999999"`,
      `"99999999999999999999999999999999999999999999999999999999999999999999"`,
    ],
    expected_output: `CAST(true AS BOOL)`,
  },
  {
    inputs: [
      `"99999999999999999999999999999999999999999999999999999999999999999999"`,
      `"100000000000000000000000000000000000000000000000000000000000000000000"`,
    ],
    expected_output: `CAST(true AS BOOL)`,
  },
  {
    inputs: [
      `"99999999999999999999999999999999999999999999999999999999999999999999"`,
      `"-99999999999999999999999999999999999999999999999999999999999999999999"`,
    ],
    expected_output: `CAST(false AS BOOL)`,
  },
  {
    inputs: [
      `"99999999999999999999999999999999999999999999999999999999999999999999"`,
      `""`,
    ],
    expected_output: `NULL`,
  },
  {
    inputs: [
      `"99999999999999999999999999999999999999999999999999999999999999999999"`,
      `NULL`,
    ],
    expected_output: `NULL`,
  },
]);

generate_udf_test("cw_period_intersection", [
  {
    inputs: [
      `STRUCT(TIMESTAMP '2001-11-12 00:00:00' AS lower, TIMESTAMP '2001-11-14 00:00:00' AS upper)`,
      `STRUCT(TIMESTAMP '2001-11-13 00:00:00' AS lower, TIMESTAMP '2001-11-15 00:00:00' AS upper)`,
    ],
    expected_output: `STRUCT(TIMESTAMP '2001-11-13 00:00:00' AS lower, TIMESTAMP '2001-11-14 00:00:00' AS upper)`,
  },
  {
    inputs: [
      `STRUCT(TIMESTAMP '2001-11-22 00:00:00' AS lower, TIMESTAMP '2001-11-26 00:00:00' AS upper)`,
      `STRUCT(TIMESTAMP '2001-11-23 00:00:00' AS lower, TIMESTAMP '2001-11-25 00:00:00' AS upper)`,
    ],
    expected_output: `STRUCT(TIMESTAMP '2001-11-23 00:00:00' AS lower, TIMESTAMP '2001-11-25 00:00:00' AS upper)`,
  },
  {
    inputs: [
      `STRUCT(TIMESTAMP '2001-11-13 00:00:00' AS lower, TIMESTAMP '2001-11-15 00:00:00' AS upper)`,
      `STRUCT(TIMESTAMP '2001-11-10 00:00:00' AS lower, TIMESTAMP '2001-11-14 00:00:00' AS upper)`,
    ],
    expected_output: `STRUCT(TIMESTAMP '2001-11-13 00:00:00' AS lower, TIMESTAMP '2001-11-14 00:00:00' AS upper)`,
  },
  {
    inputs: [
      `STRUCT(TIMESTAMP '2001-11-12 00:00:00' AS lower, TIMESTAMP '2001-11-14 00:00:00' AS upper)`,
      `STRUCT(TIMESTAMP '2001-11-14 00:00:00' AS lower, TIMESTAMP '2001-11-15 00:00:00' AS upper)`,
    ],
    expected_output: `NULL`,
  },
  {
    inputs: [
      `STRUCT(TIMESTAMP '2001-11-12 00:00:00' AS lower, TIMESTAMP '2001-11-14 00:00:00' AS upper)`,
      `STRUCT(TIMESTAMP '2001-11-15 00:00:00' AS lower, TIMESTAMP '2001-11-16 00:00:00' AS upper)`,
    ],
    expected_output: `NULL`,
  },
]);

generate_udf_test("cw_period_ldiff", [
  {
    inputs: [
      `STRUCT(TIMESTAMP '2001-11-12 00:00:00' AS lower, TIMESTAMP '2001-11-14 00:00:00' AS upper)`,
      `STRUCT(TIMESTAMP '2001-11-13 00:00:00' AS lower, TIMESTAMP '2001-11-15 00:00:00' AS upper)`,
    ],
    expected_output: `STRUCT(TIMESTAMP '2001-11-12 00:00:00' AS lower, TIMESTAMP '2001-11-13 00:00:00' AS upper)`,
  },
  {
    inputs: [
      `STRUCT(TIMESTAMP '2001-11-22 00:00:00' AS lower, TIMESTAMP '2001-11-26 00:00:00' AS upper)`,
      `STRUCT(TIMESTAMP '2001-11-23 00:00:00' AS lower, TIMESTAMP '2001-11-25 00:00:00' AS upper)`,
    ],
    expected_output: `STRUCT(TIMESTAMP '2001-11-22 00:00:00' AS lower, TIMESTAMP '2001-11-23 00:00:00' AS upper)`,
  },
  {
    inputs: [
      `STRUCT(TIMESTAMP '2001-11-13 00:00:00' AS lower, TIMESTAMP '2001-11-14 00:00:00' AS upper)`,
      `STRUCT(TIMESTAMP '2001-11-15 00:00:00' AS lower, TIMESTAMP '2001-11-16 00:00:00' AS upper)`,
    ],
    expected_output: `NULL`,
  },
  {
    inputs: [
      `STRUCT(TIMESTAMP '2001-11-12 00:00:00' AS lower, TIMESTAMP '2001-11-14 00:00:00' AS upper)`,
      `STRUCT(TIMESTAMP '2001-11-14 00:00:00' AS lower, TIMESTAMP '2001-11-15 00:00:00' AS upper)`,
    ],
    expected_output: `NULL`,
  },
]);

generate_udf_test("cw_period_rdiff", [
  {
    inputs: [
      `STRUCT(TIMESTAMP '2001-11-13 00:00:00' AS lower, TIMESTAMP '2001-11-15 00:00:00' AS upper)`,
      `STRUCT(TIMESTAMP '2001-11-12 00:00:00' AS lower, TIMESTAMP '2001-11-14 00:00:00' AS upper)`,
    ],
    expected_output: `STRUCT(TIMESTAMP '2001-11-14 00:00:00' AS lower, TIMESTAMP '2001-11-15 00:00:00' AS upper)`,
  },
  {
    inputs: [
      `STRUCT(TIMESTAMP '2001-11-22 00:00:00' AS lower, TIMESTAMP '2001-11-26 00:00:00' AS upper)`,
      `STRUCT(TIMESTAMP '2001-11-23 00:00:00' AS lower, TIMESTAMP '2001-11-25 00:00:00' AS upper)`,
    ],
    expected_output: `STRUCT(TIMESTAMP '2001-11-25 00:00:00' AS lower, TIMESTAMP '2001-11-26 00:00:00' AS upper)`,
  },
  {
    inputs: [
      `STRUCT(TIMESTAMP '2001-11-15 00:00:00' AS lower, TIMESTAMP '2001-11-16 00:00:00' AS upper)`,
      `STRUCT(TIMESTAMP '2001-11-13 00:00:00' AS lower, TIMESTAMP '2001-11-14 00:00:00' AS upper)`,
    ],
    expected_output: `NULL`,
  },
  {
    inputs: [
      `STRUCT(TIMESTAMP '2001-11-14 00:00:00' AS lower, TIMESTAMP '2001-11-15 00:00:00' AS upper)`,
      `STRUCT(TIMESTAMP '2001-11-12 00:00:00' AS lower, TIMESTAMP '2001-11-14 00:00:00' AS upper)`,
    ],
    expected_output: `NULL`,
  },
]);
generate_udf_test("cw_split_part_delimstr_idx", [
  {
    inputs: [`"foo bar baz"`, `" "`, `1`],
    expected_output: `"foo"`,
  },
  {
    inputs: [`"foo bar baz"`, `" "`, `2`],
    expected_output: `"bar"`,
  },
  {
    inputs: [`"foo bar baz"`, `" "`, `0`],
    expected_output: `"foo"`,
  },
  {
    inputs: [`"foo bar baz"`, `" "`, `-1`],
    expected_output: `"baz"`,
  },
  {
    inputs: [`"foo bar baz"`, `" "`, `4`],
    expected_output: `""`,
  },
  {
    inputs: [`"foo bar baz"`, `" "`, `-3`],
    expected_output: `"foo"`,
  },
  {
    inputs: [`"foo bar baz"`, `" "`, `-4`],
    expected_output: `""`,
  },
  {
    inputs: [`"foo  bar baz"`, `"  "`, `2`],
    expected_output: `"bar baz"`,
  },
  {
    inputs: [`"foo bar baz"`, `""`, `1`],
    expected_output: `"foo bar baz"`,
  },
  {
    inputs: [`"foo bar baz"`, `""`, `2`],
    expected_output: `""`,
  },
  {
    inputs: [`NULL`, `" "`, `1`],
    expected_output: `NULL`,
  },
  {
    inputs: [`"foo bar baz"`, `NULL`, `1`],
    expected_output: `NULL`,
  },
  {
    inputs: [`"foo bar baz"`, `" "`, `NULL`],
    expected_output: `NULL`,
  },
]);
generate_udf_test("sure_nonnull", [
  {
    inputs: [`"string_example"`],
    expected_output: `"string_example"`,
  },
]);

generate_udf_test("sure_nonnull", [
  {
    inputs: [`1`],
    expected_output: `1`,
  },
]);

generate_udf_test("sure_cond", [
  {
    inputs: [`1`, `TRUE`],
    expected_output: `1`,
  },
]);

generate_udf_test("sure_like", [
  {
    inputs: [`"[Testcase]"`, `"[%]"`],
    expected_output: `"[Testcase]"`,
  },
]);

generate_udf_test("sure_range", [
  {
    inputs: [`1`, `1`, `10`],
    expected_output: `1`,
  },
]);

generate_udf_test("sure_range", [
  {
    inputs: [`"b"`, `"a"`, `"c"`],
    expected_output: `"b"`,
  },
]);

generate_udf_test("sure_values", [
  {
    inputs: [`"hoge"`, `["hoge"]`],
    expected_output: `"hoge"`,
  },
  {
    inputs: [`STRING(null)`, `["hoge"]`],
    expected_output: `NULL`,
  },
]);

generate_udf_test("job_url", [
  {
    inputs: [`"my_project:us.my_job_id"`],
    expected_output: `"https://console.cloud.google.com/bigquery?project=my_project&j=bq:us:my_job_id"`,
  },
  {
    inputs: [`"my_job_id"`],
    expected_output: `NULL`,
  },
  {
    inputs: [`NULL`],
    expected_output: `NULL`,
  },
]);

generate_udf_test("table_url", [
  {
    inputs: [`"my_project.my_dataset.my_table"`],
    expected_output: `"https://console.cloud.google.com/bigquery?p=my_project&d=my_dataset&t=my_table&page=table"`,
  },
  {
    inputs: [`"my_dataset.my_table"`],
    expected_output: `NULL`,
  },
  {
    inputs: [`"my_table"`],
    expected_output: `NULL`,
  },
  {
    inputs: [`NULL`],
    expected_output: `NULL`,
  },
]);

generate_udf_test("cw_overlapping_partition_by_regexp", [
  {
    inputs: [`1`, `"A@1#A@2#B@3#A@4#B@5#"`, `"(?:A@\\\\d+#)+(?:B@\\\\d+#)"`],
    expected_output: `CAST([1, 2, 3] AS ARRAY<INT64>)`,
  },
  {
    inputs: [`2`, `"A@2#B@3#A@4#B@5#"`, `"(?:A@\\\\d+#)+(?:B@\\\\d+#)"`],
    expected_output: `CAST([ 2, 3] AS ARRAY<INT64>)`,
  },
  {
    inputs: [`3`, `"B@3#A@4#B@5#"`, `"(?:A@\\\\d+#)+(?:B@\\\\d+#)"`],
    expected_output: `CAST([] AS ARRAY<INT64>)`,
  },
  {
    inputs: [`4`, `"A@4#B@5#"`, `"(?:A@\\\\d+#)+(?:B@\\\\d+#)"`],
    expected_output: `CAST([4, 5] AS ARRAY<INT64>)`,
  },
  {
    inputs: [`5`, `"B@5#"`, `"(?:A@\\\\d+#)+(?:B@\\\\d+#)"`],
    expected_output: `CAST([] AS ARRAY<INT64>)`,
  },
  {
    inputs: [
      `101`,
      `"A@101#A@102#B@103#A@104#B@105#"`,
      `"(?:A@\\\\d+#)+(?:B@\\\\d+#)"`,
    ],
    expected_output: `CAST([101, 102, 103] AS ARRAY<INT64>)`,
  },
]);

generate_udf_test("cw_disjoint_all_partitions_by_regexp", [
  {
    inputs: [`"A@1#A@2#B@3#A@4#B@5#"`, `"(?:A@\\\\d+#)+(?:B@\\\\d+#)"`],
    expected_output: `CAST([STRUCT(0, 1), (0, 2), (0, 3), (1, 4), (1, 5)] AS ARRAY<STRUCT<p INT64, rn INT64>>)`,
  },
  {
    inputs: [`"A@1#B@2#B@3#A@4#B@5#"`, `"(?:A@\\\\d+#)+(?:B@\\\\d+#)"`],
    expected_output: `CAST([STRUCT(0, 1), (0, 2), (1, 4), (1, 5)] AS ARRAY<STRUCT<p INT64, rn INT64>>)`,
  },
  {
    inputs: [`"B@1#B@2#B@3#B@4#A@5#"`, `"(?:A@\\\\d+#)+(?:B@\\\\d+#)"`],
    expected_output: `CAST([] AS ARRAY<STRUCT<p INT64, rn INT64>>)`,
  },
]);

generate_udf_test("cw_disjoint_partition_by_regexp", [
  {
    inputs: [`1`, `"A@1#A@2#B@3#A@4#B@5#"`, `"(?:A@\\\\d+#)+(?:B@\\\\d+#)"`],
    expected_output: `CAST([1, 2, 3] AS ARRAY<INT64>)`,
  },
  {
    inputs: [`2`, `"A@1#A@2#B@3#A@4#B@5#"`, `"(?:A@\\\\d+#)+(?:B@\\\\d+#)"`],
    expected_output: `CAST([] AS ARRAY<INT64>)`,
  },
  {
    inputs: [`3`, `"A@1#A@2#B@3#A@4#B@5#"`, `"(?:A@\\\\d+#)+(?:B@\\\\d+#)"`],
    expected_output: `CAST([] AS ARRAY<INT64>)`,
  },
  {
    inputs: [`4`, `"A@1#A@2#B@3#A@4#B@5#"`, `"(?:A@\\\\d+#)+(?:B@\\\\d+#)"`],
    expected_output: `CAST([4, 5] AS ARRAY<INT64>)`,
  },
  {
    inputs: [`5`, `"A@1#A@2#B@3#A@4#B@5#"`, `"(?:A@\\\\d+#)+(?:B@\\\\d+#)"`],
    expected_output: `CAST([] AS ARRAY<INT64>)`,
  },
  {
    inputs: [
      `104`,
      `"A@101#A@102#B@103#A@104#B@105#"`,
      `"(?:A@\\\\d+#)+(?:B@\\\\d+#)"`,
    ],
    expected_output: `CAST([104, 105] AS ARRAY<INT64>)`,
  },
]);

generate_udaf_test("scaled_average", {
  input_columns: [`dividend`, `divisor`],
  input_rows: `SELECT 1 AS dividend, 2 AS divisor 
      UNION ALL
      SELECT 3, 4
      UNION ALL
      SELECT 5, 6`,
  expected_output: `0.69444444444444442`,
});

generate_udaf_test("scaled_average", {
  input_columns: [`dividend`, `divisor`],
  input_rows: `SELECT * FROM UNNEST([
      STRUCT(1 AS dividend, 2 AS divisor),
      (3 , 4),
      (3 , 4)
    ])`,
  expected_output: `0.66666666666666663`,
});

<<<<<<< HEAD
generate_udf_test("theta_sketch_extract", [
  {
    inputs: [
      `FROM_BASE64('AgMDAAAazJMDAAAAAAAAABX5fcu9hqEFw5f8EoFwnR66QLPB2gZpXQ==')`
    ],
    expected_output: `3.0`
  }
]);

generate_udf_test("theta_sketch_a_not_b", [
  {
    inputs: [
      `FROM_BASE64('AgMDAAAazJMDAAAAAAAAABX5fcu9hqEFw5f8EoFwnR66QLPB2gZpXQ==')`,
      `FROM_BASE64('AQMDAAAazJMV+X3LvYahBQ==')`
    ],
    expected_output: `FROM_BASE64('AgMDAAAazJMCAAAAAAAAAMOX/BKBcJ0eukCzwdoGaV0=')`
  }
]);

generate_udaf_test("theta_sketch_intersection", {
  input_columns: [`theta_sketch`],
  input_rows: `SELECT FROM_BASE64('AgMDAAAazJMDAAAAAAAAABX5fcu9hqEFw5f8EoFwnR66QLPB2gZpXQ==') as theta_sketch
              UNION ALL
              SELECT FROM_BASE64('AgMDAAAazJMDAAAAAAAAABX5fcu9hqEFw5f8EoFwnR66QLPB2gZpXQ==')`,
  expected_output: `FROM_BASE64('AgMDAAAazJMDAAAAAAAAABX5fcu9hqEFw5f8EoFwnR66QLPB2gZpXQ==')`,
});

generate_udf_test("tuple_sketch_extract_count", [
  {
    inputs: [
      `FROM_BASE64('AgMJAQAazJMDAAAAAAAAABX5fcu9hqEFAgAAAAAAAADDl/wSgXCdHgIAAAAAAAAAukCzwdoGaV0CAAAAAAAAAA==')`
    ],
    expected_output: `3`
  }
]);

generate_udf_test("tuple_sketch_extract_sum", [
  {
    inputs: [
      `FROM_BASE64('AgMJAQAazJMDAAAAAAAAABX5fcu9hqEFAgAAAAAAAADDl/wSgXCdHgIAAAAAAAAAukCzwdoGaV0CAAAAAAAAAA==')`
    ],
    expected_output: `6`
  }
]);

generate_udf_test("tuple_sketch_extract_avg", [
  {
    inputs: [
      `FROM_BASE64('AgMJAQAazJMDAAAAAAAAABX5fcu9hqEFAgAAAAAAAADDl/wSgXCdHgIAAAAAAAAAukCzwdoGaV0CAAAAAAAAAA==')`
    ],
    expected_output: `2`
  }
]);

generate_udf_test("tuple_sketch_extract_summary", [
  {
    inputs: [
      `FROM_BASE64('AgMJAQAazJMDAAAAAAAAABX5fcu9hqEFAgAAAAAAAADDl/wSgXCdHgIAAAAAAAAAukCzwdoGaV0CAAAAAAAAAA==')`
    ],
    expected_output: `STRUCT<key_distinct_count INT64, value_sum INT64, value_avg INT64>(3,6,2)`
  }
]);

generate_udf_test("kll_sketch_quantile", [
  {
    inputs: [
      `FROM_BASE64('BQEPAPoACAADAAAAAAAAAPoAAQD3AAAAAACAPwAAQEAAAEBAAAAAQAAAgD8=')`,
      `0.5`
    ],
    expected_output: `2.0`
  }
]);
=======
generate_udaf_test("scaled_sum", {
  input_columns: [`dividend`, `4.0 NOT AGGREGATE`],
  input_rows: `SELECT 1 AS dividend
      UNION ALL
      SELECT 3
      UNION ALL
      SELECT 5`,
  expected_output: `2.25`,
});

generate_udaf_test("scaled_sum", {
  input_columns: [`dividend`, `4.0 NOT AGGREGATE`],
  input_rows: `SELECT * FROM UNNEST([
      1,
      3,
      3
    ]) AS dividend`,
  expected_output: `1.75`,
});
>>>>>>> 07ef59fe
<|MERGE_RESOLUTION|>--- conflicted
+++ resolved
@@ -3333,80 +3333,6 @@
   expected_output: `0.66666666666666663`,
 });
 
-<<<<<<< HEAD
-generate_udf_test("theta_sketch_extract", [
-  {
-    inputs: [
-      `FROM_BASE64('AgMDAAAazJMDAAAAAAAAABX5fcu9hqEFw5f8EoFwnR66QLPB2gZpXQ==')`
-    ],
-    expected_output: `3.0`
-  }
-]);
-
-generate_udf_test("theta_sketch_a_not_b", [
-  {
-    inputs: [
-      `FROM_BASE64('AgMDAAAazJMDAAAAAAAAABX5fcu9hqEFw5f8EoFwnR66QLPB2gZpXQ==')`,
-      `FROM_BASE64('AQMDAAAazJMV+X3LvYahBQ==')`
-    ],
-    expected_output: `FROM_BASE64('AgMDAAAazJMCAAAAAAAAAMOX/BKBcJ0eukCzwdoGaV0=')`
-  }
-]);
-
-generate_udaf_test("theta_sketch_intersection", {
-  input_columns: [`theta_sketch`],
-  input_rows: `SELECT FROM_BASE64('AgMDAAAazJMDAAAAAAAAABX5fcu9hqEFw5f8EoFwnR66QLPB2gZpXQ==') as theta_sketch
-              UNION ALL
-              SELECT FROM_BASE64('AgMDAAAazJMDAAAAAAAAABX5fcu9hqEFw5f8EoFwnR66QLPB2gZpXQ==')`,
-  expected_output: `FROM_BASE64('AgMDAAAazJMDAAAAAAAAABX5fcu9hqEFw5f8EoFwnR66QLPB2gZpXQ==')`,
-});
-
-generate_udf_test("tuple_sketch_extract_count", [
-  {
-    inputs: [
-      `FROM_BASE64('AgMJAQAazJMDAAAAAAAAABX5fcu9hqEFAgAAAAAAAADDl/wSgXCdHgIAAAAAAAAAukCzwdoGaV0CAAAAAAAAAA==')`
-    ],
-    expected_output: `3`
-  }
-]);
-
-generate_udf_test("tuple_sketch_extract_sum", [
-  {
-    inputs: [
-      `FROM_BASE64('AgMJAQAazJMDAAAAAAAAABX5fcu9hqEFAgAAAAAAAADDl/wSgXCdHgIAAAAAAAAAukCzwdoGaV0CAAAAAAAAAA==')`
-    ],
-    expected_output: `6`
-  }
-]);
-
-generate_udf_test("tuple_sketch_extract_avg", [
-  {
-    inputs: [
-      `FROM_BASE64('AgMJAQAazJMDAAAAAAAAABX5fcu9hqEFAgAAAAAAAADDl/wSgXCdHgIAAAAAAAAAukCzwdoGaV0CAAAAAAAAAA==')`
-    ],
-    expected_output: `2`
-  }
-]);
-
-generate_udf_test("tuple_sketch_extract_summary", [
-  {
-    inputs: [
-      `FROM_BASE64('AgMJAQAazJMDAAAAAAAAABX5fcu9hqEFAgAAAAAAAADDl/wSgXCdHgIAAAAAAAAAukCzwdoGaV0CAAAAAAAAAA==')`
-    ],
-    expected_output: `STRUCT<key_distinct_count INT64, value_sum INT64, value_avg INT64>(3,6,2)`
-  }
-]);
-
-generate_udf_test("kll_sketch_quantile", [
-  {
-    inputs: [
-      `FROM_BASE64('BQEPAPoACAADAAAAAAAAAPoAAQD3AAAAAACAPwAAQEAAAEBAAAAAQAAAgD8=')`,
-      `0.5`
-    ],
-    expected_output: `2.0`
-  }
-]);
-=======
 generate_udaf_test("scaled_sum", {
   input_columns: [`dividend`, `4.0 NOT AGGREGATE`],
   input_rows: `SELECT 1 AS dividend
@@ -3426,4 +3352,153 @@
     ]) AS dividend`,
   expected_output: `1.75`,
 });
->>>>>>> 07ef59fe
+
+generate_udaf_test("theta_sketch_int64", {
+  input_columns: [`id_col`, `14 NOT AGGREGATE`],
+  input_rows: `SELECT * FROM UNNEST([
+      1,
+      2,
+      3
+    ]) AS id_col`,
+  expected_output: `FROM_BASE64('AgMDAAAazJMDAAAAAAAAABX5fcu9hqEFw5f8EoFwnR66QLPB2gZpXQ==')`,
+});
+
+generate_udaf_test("theta_sketch_union", {
+  input_columns: [`sketch`, `14 NOT AGGREGATE`],
+  input_rows: `SELECT * FROM UNNEST([
+      FROM_BASE64('AgMDAAAazJMDAAAAAAAAABX5fcu9hqEFw5f8EoFwnR66QLPB2gZpXQ=='),
+      FROM_BASE64('AgMDAAAazJMCAAAAAAAAAEDeLuHJ2z0IvTJzckaRzBQ=')
+    ]) AS sketch`,
+  expected_output: `FROM_BASE64('AgMDAAAazJMFAAAAAAAAABX5fcu9hqEFQN4u4cnbPQi9MnNyRpHMFMOX/BKBcJ0eukCzwdoGaV0=')`,
+});
+
+generate_udaf_test("theta_sketch_bytes", {
+  input_columns: [`col`, `14 NOT AGGREGATE`],
+  input_rows: `SELECT * FROM UNNEST([
+      CAST("abc" AS BYTES FORMAT 'UTF-8'),
+      CAST("ghi" AS BYTES FORMAT 'UTF-8'),
+      CAST("def" AS BYTES FORMAT 'UTF-8')
+      ]) AS col`,
+  expected_output: `FROM_BASE64('AgMDAAAazJMDAAAAAAAAACeG5v3dPBRekMZD7DaJq2XxsLkOSE0lfQ==')`,
+});
+
+generate_udf_test("theta_sketch_extract", [
+  {
+    inputs: [
+      `FROM_BASE64('AgMDAAAazJMDAAAAAAAAABX5fcu9hqEFw5f8EoFwnR66QLPB2gZpXQ==')`
+    ],
+    expected_output: `3.0`
+  }
+]);
+
+generate_udf_test("theta_sketch_a_not_b", [
+  {
+    inputs: [
+      `FROM_BASE64('AgMDAAAazJMDAAAAAAAAABX5fcu9hqEFw5f8EoFwnR66QLPB2gZpXQ==')`,
+      `FROM_BASE64('AQMDAAAazJMV+X3LvYahBQ==')`
+    ],
+    expected_output: `FROM_BASE64('AgMDAAAazJMCAAAAAAAAAMOX/BKBcJ0eukCzwdoGaV0=')`
+  }
+]);
+
+generate_udaf_test("theta_sketch_intersection", {
+  input_columns: [`theta_sketch`],
+  input_rows: `SELECT FROM_BASE64('AgMDAAAazJMDAAAAAAAAABX5fcu9hqEFw5f8EoFwnR66QLPB2gZpXQ==') as theta_sketch
+              UNION ALL
+              SELECT FROM_BASE64('AgMDAAAazJMDAAAAAAAAABX5fcu9hqEFw5f8EoFwnR66QLPB2gZpXQ==')`,
+  expected_output: `FROM_BASE64('AgMDAAAazJMDAAAAAAAAABX5fcu9hqEFw5f8EoFwnR66QLPB2gZpXQ==')`,
+});
+
+generate_udaf_test("tuple_sketch_int64", {
+  input_columns: [`id_col`, `key_col`, `14 NOT AGGREGATE`],
+  input_rows: `SELECT * FROM UNNEST([
+      STRUCT(1 AS id_col, 2 AS key_col),
+      STRUCT(2 AS id_col, 3 AS key_col),
+      STRUCT(2 AS id_col, 4 AS key_col)
+    ])`,
+  expected_output: `FROM_BASE64('AgMJAQAazJMCAAAAAAAAABX5fcu9hqEFAgAAAAAAAADDl/wSgXCdHgcAAAAAAAAA')`,
+});
+
+generate_udaf_test("tuple_sketch_union", {
+  input_columns: [`sketch`, `14 NOT AGGREGATE`],
+  input_rows: `SELECT * FROM UNNEST([
+      FROM_BASE64('AgMJAQAazJMCAAAAAAAAABX5fcu9hqEFAgAAAAAAAADDl/wSgXCdHgcAAAAAAAAA'),
+      FROM_BASE64('AgMJAQAazJMCAAAAAAAAABX5fcu9hqEFAgAAAAAAAADDl/wSgXCdHgcAAAAAAAAA')
+    ]) AS sketch`,
+  expected_output: `FROM_BASE64('AgMJAQAazJMCAAAAAAAAABX5fcu9hqEFBAAAAAAAAADDl/wSgXCdHg4AAAAAAAAA')`,
+});
+
+generate_udf_test("tuple_sketch_extract_count", [
+  {
+    inputs: [
+      `FROM_BASE64('AgMJAQAazJMDAAAAAAAAABX5fcu9hqEFAgAAAAAAAADDl/wSgXCdHgIAAAAAAAAAukCzwdoGaV0CAAAAAAAAAA==')`
+    ],
+    expected_output: `3`
+  }
+]);
+
+generate_udf_test("tuple_sketch_extract_sum", [
+  {
+    inputs: [
+      `FROM_BASE64('AgMJAQAazJMDAAAAAAAAABX5fcu9hqEFAgAAAAAAAADDl/wSgXCdHgIAAAAAAAAAukCzwdoGaV0CAAAAAAAAAA==')`
+    ],
+    expected_output: `6`
+  }
+]);
+
+generate_udf_test("tuple_sketch_extract_avg", [
+  {
+    inputs: [
+      `FROM_BASE64('AgMJAQAazJMDAAAAAAAAABX5fcu9hqEFAgAAAAAAAADDl/wSgXCdHgIAAAAAAAAAukCzwdoGaV0CAAAAAAAAAA==')`
+    ],
+    expected_output: `2`
+  }
+]);
+
+generate_udf_test("tuple_sketch_extract_summary", [
+  {
+    inputs: [
+      `FROM_BASE64('AgMJAQAazJMDAAAAAAAAABX5fcu9hqEFAgAAAAAAAADDl/wSgXCdHgIAAAAAAAAAukCzwdoGaV0CAAAAAAAAAA==')`
+    ],
+    expected_output: `STRUCT<key_distinct_count INT64, value_sum INT64, value_avg INT64>(3,6,2)`
+  }
+]);
+
+generate_udaf_test("kll_sketch_int64", {
+  input_columns: [`id_col`, `200 NOT AGGREGATE`],
+  input_rows: `SELECT * FROM UNNEST([
+      1,
+      2,
+      3
+    ]) AS id_col`,
+  expected_output: `FROM_BASE64('BQEPAMgACAADAAAAAAAAAMgAAQDFAAAAAACAPwAAQEAAAEBAAAAAQAAAgD8=')`,
+});
+
+generate_udaf_test("kll_sketch_float64", {
+  input_columns: [`id_col`, `200 NOT AGGREGATE`],
+  input_rows: `SELECT * FROM UNNEST([
+      1.0,
+      2.0,
+      3.0
+      ]) AS id_col`,
+  expected_output: `FROM_BASE64('BQEPAMgACAADAAAAAAAAAMgAAQDFAAAAAACAPwAAQEAAAEBAAAAAQAAAgD8=')`,
+});
+
+generate_udaf_test("kll_sketch_merge", {
+  input_columns: [`sketch`, `200 NOT AGGREGATE`],
+  input_rows: `SELECT * FROM UNNEST([
+      FROM_BASE64('BQEPAMgACAADAAAAAAAAAMgAAQDFAAAAAACAPwAAQEAAAEBAAAAAQAAAgD8='),
+      FROM_BASE64('BQEPAMgACAADAAAAAAAAAMgAAQDFAAAAAACAPwAAgEAAAIBAAAAAQAAAgD8=')
+      ]) AS sketch`,
+  expected_output: `FROM_BASE64('BQEPAMgACAAGAAAAAAAAAMgAAQDCAAAAAACAPwAAgEAAAIA/AAAAQAAAgEAAAIA/AAAAQAAAQEA=')`,
+});
+
+generate_udf_test("kll_sketch_quantile", [
+  {
+    inputs: [
+      `FROM_BASE64('BQEPAPoACAADAAAAAAAAAPoAAQD3AAAAAACAPwAAQEAAAEBAAAAAQAAAgD8=')`,
+      `0.5`
+    ],
+    expected_output: `2.0`
+  }
+]);