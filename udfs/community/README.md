# Community UDFs

This directory contains community contributed [user-defined functions](https://cloud.google.com/bigquery/docs/reference/standard-sql/user-defined-functions)
to extend BigQuery for more specialized usage patterns. Each UDF within this
directory will be automatically synchronized to the `bqutil` project within the
`fn` dataset for reference in queries.

For example, if you'd like to reference the `int` function within your query,
you can reference it like the following:
```sql
SELECT bqutil.fn.int(1.684)
```

## UDFs

* [chisquare_cdf](#chisquare_cdfh-float64-dof-float64)
* [csv_to_struct](#csv_to_structstrlist-string)
* [day_occurrence_of_month](#day_occurrence_of_monthdate_expression-any-type)
* [degrees](#degreesx-any-type)
* [find_in_set](#find_in_setstr-string-strlist-string)
* [freq_table](#freq_tablearr-any-type)
* [from_binary](#from_binaryvalue-string)
* [from_hex](#from_hexvalue-string)
* [get_array_value](#get_array_valuek-string-arr-any-type)
* [getbit](#getbittarget_arg-int64-target_bit_arg-int64)
* [get_value](#get_valuek-string-arr-any-type)
* [int](#intv-any-type)
* [json_extract_keys](#json_extract_keys)
* [json_extract_values](#json_extract_values)
* [json_typeof](#json_typeofjson-string)
* [kruskal_wallis](#kruskal_wallisarraystructfactor-string-val-float64)
* [last_day](https://cloud.google.com/bigquery/docs/reference/standard-sql/date_functions#last_day)
* [levenshtein](#levenshteinsource-string-target-string-returns-int64)
* [linear_interpolate](#linear_interpolatepos-int64-prev-structx-int64-y-float64-next-structx-int64-y-float64)
* [linear_regression](#linear_regressionarraystructstructx-float64-y-float64)
* [median](#medianarr-any-type)
* [nlp_compromise_number](#nlp_compromise_numberstr-string)
* [nlp_compromise_people](#nlp_compromise_peoplestr-string)
* [percentage_change](#percentage_changeval1-float64-val2-float64)
* [percentage_difference](#percentage_differenceval1-float64-val2-float64)
* [pi](#pi)
* [pvalue](#pvalueh-float64-dof-float64)
* [radians](#radiansx-any-type)
* [random_int](#random_intmin-any-type-max-any-type)
* [random_string](#random_stringlength-int64)
* [random_value](#random_valuearr-any-type)
* [to_binary](#to_binaryx-int64)
* [to_hex](#to_hexx-int64)
* [translate](#translateexpression-string-characters_to_replace-string-characters_to_substitute-string)
* [ts_gen_keyed_timestamps](#ts_gen_keyed_timestampskeys-arraystring-tumble_seconds-int64-min_ts-timestamp-max_ts-timestamp)
* [ts_linear_interpolate](#ts_linear_interpolatepos-timestamp-prev-structx-timestamp-y-float64-next-structx-timestamp-y-float64)
* [ts_session_group](#ts_session_grouprow_ts-timestamp-prev_ts-timestamp-session_gap-int64)
* [ts_slide](#ts_slidets-timestamp-period-int64-duration-int64)
* [ts_tumble](#ts_tumbleinput_ts-timestamp-tumble_seconds-int64)
* [t_test](#t_testarrayarray)
* [typeof](#typeofinput-any-type)
* [url_keys](#url_keysquery-string)
* [url_param](#url_paramquery-string-p-string)
* [url_parse](#url_parseurlstring-string-parttoextract-string)
* [week_of_month](#week_of_monthdate_expression-any-type)
* [y4md_to_date](#y4md_to_datey4md-string)
* [zeronorm](#zeronormx-any-type-meanx-float64-stddevx-float64)

## Documentation

### [csv_to_struct(strList STRING)](csv_to_struct.sqlx)
Take a list of comma separated key-value pairs and creates a struct.
Input:
strList: string that has map in the format a:b,c:d....
Output: struct for the above map.
```sql
WITH test_cases AS (
  SELECT NULL as s
  UNION ALL
  SELECT '' as s
  UNION ALL
  SELECT ',' as s
  UNION ALL
  SELECT ':' as s
  UNION ALL
  SELECT 'a:b' as s
  UNION ALL
  SELECT 'a:b,c:d' as s
  UNION ALL
  SELECT 'a:b' as s
)
SELECT key, value from test_cases as t, UNNEST(bqutil.fn.csv_to_struct(t.s)) s;
```

results:

| key | value |
|-----|-------|
| a   | b     |
| a   | b     |
| c   | d     |
| a   | b     |


### [day_occurrence_of_month(date_expression ANY TYPE)](day_occurrence_of_month.sqlx)
Returns the nth occurrence of the weekday in the month for the specified date. The result is an INTEGER value between 1 and 5.
```sql
SELECT
  bqutil.fn.day_occurrence_of_month(DATE '2020-07-01'),
  bqutil.fn.day_occurrence_of_month(DATE '2020-07-08');

1 2
```

### [degrees(x ANY TYPE)](degrees.sqlx)
Convert radians values into degrees.

```sql
SELECT bqutil.fn.degrees(3.141592653589793) is_this_pi

180.0
```


### [find_in_set(str STRING, strList STRING)](find_in_set.sqlx)
Returns the first occurance of str in strList where strList is a comma-delimited string.
Returns null if either argument is null.
Returns 0 if the first argument contains any commas.
For example, find_in_set('ab', 'abc,b,ab,c,def') returns 3.
Input:
str: string to search for.
strList: string in which to search.
Output: Position of str in strList
```sql
WITH test_cases AS (
  SELECT 'ab' as str, 'abc,b,ab,c,def' as strList
  UNION ALL
  SELECT 'ab' as str, 'mobile,tablet,mobile/tablet,phone,text' as strList
  UNION ALL
  SELECT 'mobile' as str, 'mobile,tablet,mobile/tablet,phone,text' as strList
  UNION ALL
  SELECT 'mobile,' as str, 'mobile,tablet,mobile/tablet,phone,text' as strList
)
SELECT bqutil.fn.find_in_set(str, strList) from test_cases
```

results:

| f0_  |
|------|
|    3 |
| NULL |
|    1 |
|    0 |



### [freq_table(arr ANY TYPE)](freq_table.sqlx)
Construct a frequency table (histogram) of an array of elements.
Frequency table is represented as an array of STRUCT(value, freq)

```sql
SELECT bqutil.fn.freq_table([1,2,1,3,1,5,1000,5]) ft
```

results:

|   Row   |  ft.value  |  ft.freq  |
|---------|------------|-----------|
|    1    |       1    |     3     |
|         |       2    |     1     |
|         |       3    |     1     |
|         |       5    |     2     |
|         |    1000    |     1     |


### [from_binary(value STRING)](from_binary.sqlx)
Returns a number in decimal form from its binary representation.

```sql
SELECT
  bqutil.fn.to_binary(x) AS binary,
  bqutil.fn.from_binary(bqutil.fn.to_binary(x)) AS x
FROM
  UNNEST([1, 123456, 9876543210, -1001]) AS x;
```

results:

|                              binary                              |     x      |
|------------------------------------------------------------------|------------|
| 0000000000000000000000000000000000000000000000000000000000000001 |          1 |
| 0000000000000000000000000000000000000000000000011110001001000000 |     123456 |
| 0000000000000000000000000000001001001100101100000001011011101010 | 9876543210 |
| 1111111111111111111111111111111111111111111111111111110000010111 |      -1001 |


### [from_hex(value STRING)](from_hex.sqlx)
Returns a number in decimal form from its hexadecimal representation.

```sql
SELECT
  bqutil.fn.to_hex(x) AS hex,
  bqutil.fn.from_hex(bqutil.fn.to_hex(x)) AS x
FROM
  UNNEST([1, 123456, 9876543210, -1001]) AS x;
```

results:

|       hex        |     x      |
|------------------|------------|
| 0000000000000001 |          1 |
| 000000000001e240 |     123456 |
| 000000024cb016ea | 9876543210 |
| fffffffffffffc17 |      -1001 |


### [get_array_value(k STRING, arr ANY TYPE)](get_array_value.sqlx)
Given a key and a map, returns the ARRAY type value.
This is same as get_value except it returns an ARRAY type.
This can be used when the map has multiple values for a given key.
```sql
WITH test AS (
  SELECT ARRAY(
    SELECT STRUCT('a' AS key, 'aaa' AS value) AS s
    UNION ALL
    SELECT STRUCT('b' AS key, 'bbb' AS value) AS s
    UNION ALL
    SELECT STRUCT('a' AS key, 'AAA' AS value) AS s
    UNION ALL
    SELECT STRUCT('c' AS key, 'ccc' AS value) AS s
  ) AS a
)
SELECT bqutil.fn.get_array_value('b', a), bqutil.fn.get_array_value('a', a), bqutil.fn.get_array_value('c', a) from test;
```

results:

|   f0_   |      f1_      |   f2_   |
|---------|---------------|---------|
| ["bbb"] | ["aaa","AAA"] | ["ccc"] |


### [getbit(target_arg INT64, target_bit_arg INT64)](getbit.sqlx)
Given an INTEGER value, returns the value of a bit at a specified position. The position of the bit starts from 0.

```sql
SELECT bqutil.fn.getbit(23, 2), bqutil.fn.getbit(23, 3), bqutil.fn.getbit(null, 1)

1 0 NULL
```

### [get_value(k STRING, arr ANY TYPE)](get_value.sqlx)
Given a key and a list of key-value maps in the form [{'key': 'a', 'value': 'aaa'}], returns the SCALAR type value.

```sql
WITH test AS (
  SELECT ARRAY(
    SELECT STRUCT('a' AS key, 'aaa' AS value) AS s
    UNION ALL
    SELECT STRUCT('b' AS key, 'bbb' AS value) AS s
    UNION ALL
    SELECT STRUCT('c' AS key, 'ccc' AS value) AS s
  ) AS a
)
SELECT bqutil.fn.get_value('b', a), bqutil.fn.get_value('a', a), bqutil.fn.get_value('c', a) from test;
```

results:

| f0_ | f1_ | f2_ |
|-----|-----|-----|
| bbb | aaa | ccc |



### [int(v ANY TYPE)](int.sqlx)
Convience wrapper which can be used to convert values to integers in place of
the native `CAST(x AS INT64)`.

```sql
SELECT bqutil.fn.int(1) int1
  , bqutil.fn.int(2.5) int2
  , bqutil.fn.int('7') int3
  , bqutil.fn.int('7.8') int4

1, 2, 7, 7
```

Note that CAST(x AS INT64) rounds the number, while this function truncates it. In many cases, that's the behavior users expect.

### [json_extract_keys()](json_extract_keys.sqlx)
Returns all keys in the input JSON as an array of string

```sql
SELECT bqutil.fn.json_extract_keys(
  '{"foo" : "cat", "bar": "dog", "hat": "rat"}'
) AS keys_array

foo
bar
hat
```

### [json_extract_values()](json_extract_values.sqlx)
Returns all values in the input JSON as an array of string

```sql
SELECT bqutil.fn.json_extract_values(
  '{"foo" : "cat", "bar": "dog", "hat": "rat"}'
) AS keys_array

cat
dog
rat
```

### [json_typeof(json string)](json_typeof.sqlx)

Returns the type of JSON value. It emulates [`json_typeof` of PostgreSQL](https://www.postgresql.org/docs/12/functions-json.html).

```sql
SELECT
       bqutil.fn.json_typeof('{"foo": "bar"}'),
       bqutil.fn.json_typeof(TO_JSON_STRING(("foo", "bar"))),
       bqutil.fn.json_typeof(TO_JSON_STRING([1,2,3])),
       bqutil.fn.json_typeof(TO_JSON_STRING("test")),
       bqutil.fn.json_typeof(TO_JSON_STRING(123)),
       bqutil.fn.json_typeof(TO_JSON_STRING(TRUE)),
       bqutil.fn.json_typeof(TO_JSON_STRING(FALSE)),
       bqutil.fn.json_typeof(TO_JSON_STRING(NULL)),

object, array, string, number, boolean, boolean, null
```

### [levenshtein(source STRING, target STRING) RETURNS INT64](levenshtein.sqlx)
Returns an integer number indicating the degree of similarity between two strings (0=identical, 1=single character difference, etc.)

```sql
SELECT
  source,
  target,
  bqutil.fn.levenshtein(source, target) distance,
FROM UNNEST([
  STRUCT('analyze' AS source, 'analyse' AS target),
  STRUCT('opossum', 'possum'),
  STRUCT('potatoe', 'potatoe'),
  STRUCT('while', 'whilst'),
  STRUCT('aluminum', 'alumininium'),
  STRUCT('Connecticut', 'CT')
]);
```

Row | source      | target      | distance
--- | ----------- | ----------- | ---------
1   |	analyze     | analyse     | 1
2   | opossum     | possum      | 1
3   | potatoe     | potatoe     | 0
4   | while       | whilst      | 2
5   | aluminum    | alumininium | 3
6   | Connecticut | CT          | 10

> This function is based on the [Levenshtein distance algorithm](https://en.wikipedia.org/wiki/Levenshtein_distance) which determines the minimum number of single-character edits (insertions, deletions or substitutions) required to change one source string into another target one.


### [linear_interpolate(pos INT64, prev STRUCT<x INT64, y FLOAT64>, next STRUCT<x INT64, y FLOAT64>)](linear_interpolate.sqlx)
Interpolate the current positions value from the preceding and folllowing coordinates

```sql
SELECT
  bqutil.fn.linear_interpolate(2, STRUCT(0 AS x, 0.0 AS y), STRUCT(10 AS x, 10.0 AS y)),
  bqutil.fn.linear_interpolate(2, STRUCT(0 AS x, 0.0 AS y), STRUCT(20 AS x, 10.0 AS y))
```

results:

| f0_ | f1_ |
|-----|-----|
| 2.0 | 1.0 |


### [median(arr ANY TYPE)](median.sqlx)
Get the median of an array of numbers.

```sql
SELECT bqutil.fn.median([1,1,1,2,3,4,5,100,1000]) median_1
  , bqutil.fn.median([1,2,3]) median_2
  , bqutil.fn.median([1,2,3,4]) median_3

3.0, 2.0, 2.5
```


### [nlp_compromise_number(str STRING)](nlp_compromise_number.sqlx)
Parse numbers from text.

```sql
SELECT bqutil.fn.nlp_compromise_number('one hundred fifty seven')
  , bqutil.fn.nlp_compromise_number('three point 5')
  , bqutil.fn.nlp_compromise_number('2 hundred')
  , bqutil.fn.nlp_compromise_number('minus 8')
  , bqutil.fn.nlp_compromise_number('5 million 3 hundred 25 point zero 1')

157, 3.5, 200, -8, 5000325.01
```


### [nlp_compromise_people(str STRING)](nlp_compromise_people.sqlx)
Extract names out of text.

```sql
SELECT bqutil.fn.nlp_compromise_people(
  "hello, I'm Felipe Hoffa and I work with Elliott Brossard - who thinks Jordan Tigani will like this post?"
) names

["felipe hoffa", "elliott brossard", "jordan tigani"]
```


### [percentage_change(val1 FLOAT64, val2 FLOAT64)](percentage_change.sqlx)
Calculate the percentage change (increase/decrease) between two numbers.

```sql
SELECT bqutil.fn.percentage_change(0.2, 0.4)
  , bqutil.fn.percentage_change(5, 15)
  , bqutil.fn.percentage_change(100, 50)
  , bqutil.fn.percentage_change(-20, -45)
```

results:

| f0_ | f1_ |  f2_  |   f3_   |
|-----|-----|-------|---------|
| 1.0 | 2.0 |  -0.5 |  -1.125 |


### [percentage_difference(val1 FLOAT64, val2 FLOAT64)](percentage_difference.sqlx)
Calculate the percentage difference between two numbers.

```sql
SELECT bqutil.fn.percentage_difference(0.2, 0.8)
  , bqutil.fn.percentage_difference(4.0, 12.0)
  , bqutil.fn.percentage_difference(100, 200)
  , bqutil.fn.percentage_difference(1.0, 1000000000)
```

results:

| f0_ | f1_ |   f2_   | f3_ |
|-----|-----|---------|-----|
| 1.2 | 1.0 |  0.6667 | 2.0 |

### [pi()](pi.sqlx)
Returns the value of pi.

```sql
SELECT bqutil.fn.pi() this_is_pi

3.141592653589793
```

### [radians(x ANY TYPE)](radians.sqlx)
Convert degree values into radian.

```sql
SELECT bqutil.fn.radians(180) is_this_pi

3.141592653589793
```


### [random_int(min ANY TYPE, max ANY TYPE)](random_int.sqlx)
Generate random integers between the min and max values.

```sql
SELECT bqutil.fn.random_int(0,10) randint, COUNT(*) c
FROM UNNEST(GENERATE_ARRAY(1,1000))
GROUP BY 1
ORDER BY 1
```


### [random_value(arr ANY TYPE)](random_value.sqlx)
Returns a random value from an array.

```sql
SELECT
  bqutil.fn.random_value(['tino', 'jordan', 'julie', 'elliott', 'felipe']),
  bqutil.fn.random_value(['tino', 'jordan', 'julie', 'elliott', 'felipe']),
  bqutil.fn.random_value(['tino', 'jordan', 'julie', 'elliott', 'felipe'])

'tino', 'julie', 'jordan'
```

### [to_binary(x INT64)](to_binary.sqlx)
Returns a binary representation of a number.

```sql
SELECT
  x,
  bqutil.fn.to_binary(x) AS binary
FROM
  UNNEST([1, 123456, 9876543210, -1001]) AS x;
```

results:

|     x      |                              binary                              |
|------------|------------------------------------------------------------------|
|          1 | 0000000000000000000000000000000000000000000000000000000000000001 |
|     123456 | 0000000000000000000000000000000000000000000000011110001001000000 |
| 9876543210 | 0000000000000000000000000000001001001100101100000001011011101010 |
|      -1001 | 1111111111111111111111111111111111111111111111111111110000010111 |


### [to_hex(x INT64)](to_hex.sqlx)
Returns a hexadecimal representation of a number.

```sql
SELECT
  x,
  bqutil.fn.to_hex(x) AS hex
FROM
  UNNEST([1, 123456, 9876543210, -1001]) AS x;
```

results:
|     x      |       hex        |
|------------|------------------|
|          1 | 0000000000000001 |
|     123456 | 000000000001e240 |
| 9876543210 | 000000024cb016ea |
|      -1001 | fffffffffffffc17 |


### [random_string(length INT64)](random_string.sqlx)
Returns a random string of specified length. Individual characters are chosen uniformly at random from the following pool of characters: 0-9, a-z, A-Z.

```sql
SELECT
  bqutil.fn.random_string(5),
  bqutil.fn.random_string(7),
  bqutil.fn.random_string(10)

'mb3AP' 'aQG5XYB' '0D5WFVQuq6'
```


### [translate(expression STRING, characters_to_replace STRING, characters_to_substitute STRING)](translate.sqlx)
For a given expression, replaces all occurrences of specified characters with specified substitutes. Existing characters are mapped to replacement characters by their positions in the `characters_to_replace` and `characters_to_substitute` arguments. If more characters are specified in the `characters_to_replace` argument than in the `characters_to_substitute` argument, the extra characters from the `characters_to_replace` argument are omitted in the return value.
```sql
SELECT bqutil.fn.translate('mint tea', 'inea', 'osin')

most tin
```

### [ts_gen_keyed_timestamps(keys ARRAY<STRING>, tumble_seconds INT64, min_ts TIMESTAMP, max_ts TIMESTAMP)](ts_gen_keyed_timestamps.sqlx)
Generate a timestamp array associated with each key

```sql
SELECT *
FROM
  UNNEST(bqutil.fn.ts_gen_keyed_timestamps(['abc', 'def'], 60, TIMESTAMP '2020-01-01 00:30:00', TIMESTAMP '2020-01-01 00:31:00))
```

| series_key | tumble_val
|------------|-------------------------|
| abc        | 2020-01-01 00:30:00 UTC |
| def        | 2020-01-01 00:30:00 UTC |
| abc        | 2020-01-01 00:31:00 UTC |
| def        | 2020-01-01 00:31:00 UTC |


### [ts_linear_interpolate(pos TIMESTAMP, prev STRUCT<x TIMESTAMP, y FLOAT64>, next STRUCT<x TIMESTAMP, y FLOAT64>)](ts_linear_interpolation.sqlx)
Interpolate the positions value using timestamp seconds as the x-axis

```sql
select bqutil.fn.ts_linear_interpolate(
  TIMESTAMP '2020-01-01 00:30:00',
  STRUCT(TIMESTAMP '2020-01-01 00:29:00' AS x, 1.0 AS y),
  STRUCT(TIMESTAMP '2020-01-01 00:31:00' AS x, 3.0 AS y)
)
```

| f0_ |
|-----|
| 2.0 |

### [ts_session_group(row_ts TIMESTAMP, prev_ts TIMESTAMP, session_gap INT64)](ts_session_group.sqlx)
Function to compare two timestamp as being within the same session window. A timestamp in the same session window as its previous timestamp will evaluate as NULL, otherwise the current row's timestamp is returned.  The "LAST_VALUE(ts IGNORE NULLS)" window function can then be used to stamp all rows with the starting timestamp for the session window.

```sql
--5 minute (300 seconds) session window
WITH ticks AS (
  SELECT 'abc' as key, 1.0 AS price, CAST('2020-01-01 01:04:59 UTC' AS TIMESTAMP) AS ts
  UNION ALL
  SELECT 'abc', 2.0, CAST('2020-01-01 01:05:00 UTC' AS TIMESTAMP)
  UNION ALL
  SELECT 'abc', 3.0, CAST('2020-01-01 01:05:01 UTC' AS TIMESTAMP)
  UNION ALL
  SELECT 'abc', 4.0, CAST('2020-01-01 01:09:01 UTC' AS TIMESTAMP)
  UNION ALL
  SELECT 'abc', 5.0, CAST('2020-01-01 01:24:01 UTC' AS TIMESTAMP)
)
SELECT
  * EXCEPT(session_group),
  LAST_VALUE(session_group IGNORE NULLS)
    OVER (PARTITION BY key ORDER BY ts ASC) AS session_group
FROM (
  SELECT
    *,
    bqutil.fn.ts_session_group(
      ts,
      LAG(ts) OVER (PARTITION BY key ORDER BY ts ASC),
      300
    ) AS session_group
  FROM ticks
)
```

| key | price | ts                      |  sesssion_group         |
|-----|-------|-------------------------|-------------------------|
| abc | 1.0   | 2020-01-01 01:04:59 UTC | 2020-01-01 01:04:59 UTC |
| abc | 2.0   | 2020-01-01 01:05:00 UTC | 2020-01-01 01:04:59 UTC |
| abc | 3.0   | 2020-01-01 01:05:01 UTC | 2020-01-01 01:04:59 UTC |
| abc | 4.0   | 2020-01-01 01:09:01 UTC | 2020-01-01 01:04:59 UTC |
| abc | 5.0   | 2020-01-01 01:24:01 UTC | 2020-01-01 01:24:01 UTC |


### [ts_slide(ts TIMESTAMP, period INT64, duration INT64)](ts_slide.sqlx)
Calculate the sliding windows the ts parameter belongs to.

```sql
-- show a 15 minute window every 5 minutes and a 15 minute window every 10 minutes
WITH ticks AS (
  SELECT 1.0 AS price, CAST('2020-01-01 01:04:59 UTC' AS TIMESTAMP) AS ts
  UNION ALL
  SELECT 2.0, CAST('2020-01-01 01:05:00 UTC' AS TIMESTAMP)
  UNION ALL
  SELECT 3.0, CAST('2020-01-01 01:05:01 UTC' AS TIMESTAMP)
)
SELECT
  price,
  ts,
  bqutil.fn.ts_slide(ts, 300, 900) as _5_15,
  bqutil.fn.ts_slide(ts, 600, 900) as _10_15,
FROM ticks
```

| price | ts                      | _5_15.window_start      | _5_15.window_end        | _5_15.window_start      | _5_15.window_end        |
|-------|-------------------------|-------------------------|-------------------------|-------------------------|-------------------------|
| 1.0   | 2020-01-01 01:04:59 UTC | 2020-01-01 00:50:00 UTC | 2020-01-01 01:05:00 UTC | 2020-01-01 00:50:00 UTC | 2020-01-01 01:05:00 UTC |
|       |                         | 2020-01-01 00:55:00 UTC | 2020-01-01 01:10:00 UTC | 2020-01-01 01:00:00 UTC | 2020-01-01 01:15:00 UTC |
|       |                         | 2020-01-01 01:00:00 UTC | 2020-01-01 01:15:00 UTC |                         |                         |
| 2.0   | 2020-01-01 01:05:00 UTC | 2020-01-01 00:55:00 UTC | 2020-01-01 01:10:00 UTC | 2020-01-01 01:00:00 UTC | 2020-01-01 01:15:00 UTC |
|       |                         | 2020-01-01 01:00:00 UTC | 2020-01-01 01:15:00 UTC |                         |                         |
|       |                         | 2020-01-01 01:05:00 UTC | 2020-01-01 01:20:00 UTC |                         |                         |
| 3.0   | 2020-01-01 01:05:01 UTC | 2020-01-01 00:55:00 UTC | 2020-01-01 01:10:00 UTC | 2020-01-01 01:00:00 UTC | 2020-01-01 01:15:00 UTC |
|       |                         | 2020-01-01 01:00:00 UTC | 2020-01-01 01:15:00 UTC |                         |                         |
|       |                         | 2020-01-01 01:05:00 UTC | 2020-01-01 01:20:00 UTC |                         |                         |



### [ts_tumble(input_ts TIMESTAMP, tumble_seconds INT64)](ts_tumble.sqlx)
Calculate the [tumbling window](https://cloud.google.com/dataflow/docs/concepts/streaming-pipelines#tumbling-windows) the input_ts belongs in

```sql
SELECT
  fn.ts_tumble(TIMESTAMP '2020-01-01 00:17:30', 900) AS min_15,
  fn.ts_tumble(TIMESTAMP '2020-01-01 00:17:30', 600) AS min_10,
  fn.ts_tumble(TIMESTAMP '2020-01-01 00:17:30', 60) As min_1
```

| min_15                  | min_10                  |                         |
|-------------------------|-------------------------|-------------------------|
| 2020-01-01 00:15:00 UTC | 2020-01-01 00:10:00 UTC | 2020-01-01 00:17:00 UTC |


### [typeof(input ANY TYPE)](typeof.sqlx)

Return the type of input or 'UNKNOWN' if input is unknown typed value.

```sql
SELECT
  bqutil.fn.typeof(""),
  bqutil.fn.typeof(b""),
  bqutil.fn.typeof(1.0),
  bqutil.fn.typeof(STRUCT()),

STRING, BINARY, FLOAT64, STRUCT
```


### [url_keys(query STRING)](url_keys.sqlx)
Get an array of url param keys.

```sql
SELECT bqutil.fn.url_keys(
  'https://www.google.com/search?q=bigquery+udf&client=chrome')

["q", "client"]
```


### [url_param(query STRING, p STRING)](url_param.sqlx)
Get the value of a url param key.

```sql
SELECT bqutil.fn.url_param(
  'https://www.google.com/search?q=bigquery+udf&client=chrome', 'client')

"chrome"
```


### [url_parse(urlString STRING, partToExtract STRING)](url_parse_udf.sqlx)

Returns the specified part from the URL. Valid values for partToExtract include HOST, PATH, QUERY, REF, PROTOCOL
For example, url_parse('http://facebook.com/path1/p.php?k1=v1&k2=v2#Ref1', 'HOST') returns 'facebook.com'.
```sql
WITH urls AS (
  SELECT 'http://facebook.com/path1/p.php?k1=v1&k2=v2#Ref1' as url
  UNION ALL
  SELECT 'rpc://facebook.com/' as url
)
SELECT bqutil.fn.url_parse(url, 'HOST'), bqutil.fn.url_parse(url, 'PATH'), bqutil.fn.url_parse(url, 'QUERY'), bqutil.fn.url_parse(url, 'REF'), bqutil.fn.url_parse(url, 'PROTOCOL') from urls
```

results:

|     f0_      |     f1_     |       f2_        | f3_  | f4_  |
|--------------|-------------|------------------|------|------|
| facebook.com | path1/p.php | k1=v1&k2=v2#Ref1 | Ref1 | http |
| facebook.com | NULL        | NULL             | NULL | rpc  |


### [week_of_month(date_expression ANY TYPE)](week_of_month.sqlx)
Returns the number of weeks from the beginning of the month to the specified date. The result is an INTEGER value between 1 and 5, representing the nth occurrence of the week in the month. The value 0 means the partial week.

```sql
SELECT
  bqutil.fn.week_of_month(DATE '2020-07-01'),
  bqutil.fn.week_of_month(DATE '2020-07-08');

0 1
```

### [y4md_to_date(y4md STRING)](y4md_to_date.sqlx)
Convert a STRING formatted as a YYYYMMDD to a DATE

```sql
SELECT bqutil.fn.y4md_to_date('20201220')

"2020-12-20"
```


### [zeronorm(x ANY TYPE, meanx FLOAT64, stddevx FLOAT64)](zeronorm.sqlx)
Normalize a variable so that it has zero mean and unit variance.

```sql
with r AS (
  SELECT 10 AS x
  UNION ALL SELECT 20
  UNION ALL SELECT 30
  UNION ALL SELECT 40
  UNION ALL SELECT 50
),
stats AS (
  SELECT AVG(x) AS meanx, STDDEV(x) AS stddevx
  FROM r
)
SELECT x, bqutil.fn.zeronorm(x, meanx, stddevx) AS zeronorm
FROM r, stats;
```

returns:

| Row | x | zeronorm |
| --- | -- | ------- |
| 1	| 10 | -12.649110640673518 |
| 2	| 20 | -6.324555320336759 |
| 3	| 30 | 0.0 |
| 4	| 40 | 6.324555320336759 |
| 5	| 50 | 12.649110640673518 |


<br/>
<br/>
<br/>

# StatsLib: Statistical UDFs

This section details the subset of community contributed [user-defined functions](https://cloud.google.com/bigquery/docs/reference/standard-sql/user-defined-functions)
that extend BigQuery and enable more specialized Statistical Analysis usage patterns.
Each UDF detailed below will be automatically synchronized to the `fn` dataset
within the `bqutil` project for reference in your queries.

For example, if you'd like to reference the `int` function within your query,
you can reference it like the following:
```sql
SELECT bqutil.fn.int(1.684)
```

## UDFs

* [kruskal_wallis](#kruskal_wallisarrstructfactor-string-val-float64)

## Documentation

### [kruskal_wallis(ARRAY(STRUCT(factor STRING, val FLOAT64))](kruskal_wallis.sqlx)
Takes an array of struct where each struct (point) represents a measurement, with a group label and a measurement value

The [Kruskal–Wallis test by ranks](https://en.wikipedia.org/wiki/Kruskal%E2%80%93Wallis_one-way_analysis_of_variance), Kruskal–Wallis H test (named after William Kruskal and W. Allen Wallis), or one-way ANOVA on ranks is a non-parametric method for testing whether samples originate from the same distribution. It is used for comparing two or more independent samples of equal or different sample sizes. It extends the Mann–Whitney U test, which is used for comparing only two groups. The parametric equivalent of the Kruskal–Wallis test is the one-way analysis of variance (ANOVA).

* Input: array: struct <factor STRING, val FLOAT64>
* Output: struct<H FLOAT64, p-value FLOAT64, DOF FLOAT64>
```sql
DECLARE data ARRAY<STRUCT<factor STRING, val FLOAT64>>;

set data = [
('a',1.0),
('b',2.0),
('c',2.3),
('a',1.4),
('b',2.2),
('c',5.5),
('a',1.0),
('b',2.3),
('c',2.3),
('a',1.1),
('b',7.2),
('c',2.8)
];


SELECT `bqutil.fn.kruskal_wallis`(data) AS results;
```

results:

| results.H	| results.p	| results.DoF	|
|-----------|-----------|-------------|
| 3.4230769 | 0.1805877 | 2           |



### [linear_regression(ARRAY(STRUCT(STRUCT(X FLOAT64, Y FLOAT64))](linear_regression.sqlx)
Takes an array of STRUCT X, Y and returns _a, b, r_ where _Y = a*X + b_, and _r_ is the "goodness of fit measure.

The [Linear Regression](https://en.wikipedia.org/wiki/Linear_regression), is a linear approach to modelling the relationship between a scalar response and one or more explanatory variables (also known as dependent and independent variables).

* Input: array: struct <X FLOAT64, Y FLOAT64>
* Output: struct<a FLOAT64,b FLOAT64, r FLOAT64>
*
```sql
DECLARE data ARRAY<STRUCT<X STRING, Y FLOAT64>>;
set data = [ (5.1,2.5), (5.0,2.0), (5.7,2.6), (6.0,2.2), (5.8,2.6), (5.5,2.3), (6.1,2.8), (5.5,2.5), (6.4,3.2), (5.6,3.0)];
SELECT `bqutils.fn.linear_regression`(data) AS results;
```

results:


| results.a          	| results.b	         | results.r	       |
|---------------------|--------------------|-------------------|
| -0.4353361094588436 | 0.5300416418798544 | 0.632366563565354 |




<<<<<<< HEAD
### [chisquare_cdf(H FLOAT64, dof FLOAT64)](chisquare_cdf.sql)
=======
### [pvalue(H FLOAT64, dof FLOAT64)](pvalue.sqlx)
>>>>>>> 3f2d0fbd
Takes _H_ and _dof_ and returns _p_ probability value.

The [chisquare_cdf](https://jstat.github.io/distributions.html#jStat.chisquare.cdf) is NULL Hypothesis probability of the Kruskal-Wallis (KW) test. This is obtained to be the CDF of the chisquare with the _H_ value and the Degrees of Freedom (_dof_) of the KW problem.

* Input: H FLOAT64, dof FLOAT64
* Output: p FLOAT64
*
```sql
SELECT `bqutils.fn.chisquare_cdf`(.3,2) AS results;
```

results:


| results         	|
|-------------------|
|0.8607079764250578 |

-----
### [t_test(ARRAY<FLOAT64>,ARRAY<FLOAT64>)](t_test.sql)

Runs the Student's T-test. Well known test to compare populations. Example taken from here: [Sample](https://www.jmp.com/en_ch/statistics-knowledge-portal/t-test/two-sample-t-test.html)

Sample Query:

```SQL
DECLARE pop1 ARRAY<FLOAT64>;
DECLARE pop2 ARRAY<FLOAT64>;

SET pop1 = [13.3,6.0,20.0,8.0,14.0,19.0,18.0,25.0,16.0,24.0,15.0,1.0,15.0];
SET pop2 = [22.0,16.0,21.7,21.0,30.0,26.0,12.0,23.2,28.0,23.0] ;

SELECT `bqutils.fn.t_test`(pop1, pop2) AS actual_result_rows;

```

Results:

| Row	| actual_result_rows.t_value | actual_result_rows.dof|
|-----|----------------------------|-----------------------|
| 1	| 2.8957935572829476 | 21<|MERGE_RESOLUTION|>--- conflicted
+++ resolved
@@ -865,11 +865,7 @@
 
 
 
-<<<<<<< HEAD
-### [chisquare_cdf(H FLOAT64, dof FLOAT64)](chisquare_cdf.sql)
-=======
 ### [pvalue(H FLOAT64, dof FLOAT64)](pvalue.sqlx)
->>>>>>> 3f2d0fbd
 Takes _H_ and _dof_ and returns _p_ probability value.
 
 The [chisquare_cdf](https://jstat.github.io/distributions.html#jStat.chisquare.cdf) is NULL Hypothesis probability of the Kruskal-Wallis (KW) test. This is obtained to be the CDF of the chisquare with the _H_ value and the Degrees of Freedom (_dof_) of the KW problem.
