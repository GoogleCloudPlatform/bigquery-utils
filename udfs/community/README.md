# Community UDFs

This directory contains community contributed [user-defined functions](https://cloud.google.com/bigquery/docs/reference/standard-sql/user-defined-functions)
to extend BigQuery for more specialized usage patterns. Each UDF within this
directory will be automatically synchronized to the `bqutil` project within the
`fn` dataset for reference in queries.

For example, if you'd like to reference the `int` function within your query,
you can reference it like the following:
```sql
SELECT bqutil.fn.int(1.684)
```

## UDFs

* [int](#intv-any-type)
* [median](#medianarr-any-type)
* [nlp_compromise_number](#nlp_compromise_numberstr-string)
* [nlp_compromise_people](#nlp_compromise_peoplestr-string)
* [radians](#radiansx-any-type)
* [random_int](#random_intmin-any-type-max-any-type)
* [random_value](#random_valuearr-any-type)
* [translate](#translateexpression-string-characters_to_replace-string-characters_to_substitute-string)
* [url_keys](#url_keysquery-string)
* [url_param](#url_paramquery-string-p-string)
* [zeronorm](#zeronormx-any-type-meanx-float64-stddevx-float64)

## Documentation

### [int(v ANY TYPE)](int.sql)
Convience wrapper which can be used to convert values to integers in place of
the native `CAST(x AS INT64)`.

```sql
SELECT bqutil.fn.int(1) int1
  , bqutil.fn.int(2.5) int2
  , bqutil.fn.int('7') int3
  , bqutil.fn.int('7.8') int4

1, 2, 7, 7
```

Note that CAST(x AS INT64) rounds the number, while this function truncates it. In many cases, that's the behavior users expect.


### [median(arr ANY TYPE)](median.sql)
Get the median of an array of numbers.

```sql
SELECT bqutil.fn.median([1,1,1,2,3,4,5,100,1000]) median_1
  , bqutil.fn.median([1,2,3]) median_2
  , bqutil.fn.median([1,2,3,4]) median_3

3.0, 2.0, 2.5
```


### [nlp_compromise_number(str STRING)](nlp_compromise_number.sql)
Parse numbers from text.

```sql
SELECT bqutil.fn.nlp_compromise_number('one hundred fifty seven')
  , bqutil.fn.nlp_compromise_number('three point 5')
  , bqutil.fn.nlp_compromise_number('2 hundred')
  , bqutil.fn.nlp_compromise_number('minus 8')
  , bqutil.fn.nlp_compromise_number('5 million 3 hundred 25 point zero 1')

157, 3.5, 200, -8, 5000325.01
```


### [nlp_compromise_people(str STRING)](nlp_compromise_people.sql)
Extract names out of text.

```sql
SELECT bqutil.fn.nlp_compromise_people(
  "hello, I'm Felipe Hoffa and I work with Elliott Brossard - who thinks Jordan Tigani will like this post?"
) names

["felipe hoffa", "elliott brossard", "jordan tigani"]
```


### [radians(x ANY TYPE)](radians.sql)
Convert values into radian.

```sql
SELECT bqutil.fn.radians(180) is_this_pi

3.141592653589793
```


### [random_int(min ANY TYPE, max ANY TYPE)](random_int.sql)
Generate random integers between the min and max values.

```sql
SELECT bqutil.fn.random_int(0,10) randint, COUNT(*) c
FROM UNNEST(GENERATE_ARRAY(1,1000))
GROUP BY 1
ORDER BY 1
```


### [random_value(arr ANY TYPE)](random_value.sql)
Returns a random value from an array.

```sql
SELECT
  bqutil.fn.random_value(['tino', 'jordan', 'julie', 'elliott', 'felipe']),
  bqutil.fn.random_value(['tino', 'jordan', 'julie', 'elliott', 'felipe']),
  bqutil.fn.random_value(['tino', 'jordan', 'julie', 'elliott', 'felipe'])

'tino', 'julie', 'jordan'
```


### [translate(expression STRING, characters_to_replace STRING, characters_to_substitute STRING)](translate.sql)
For a given expression, replaces all occurrences of specified characters with specified substitutes. Existing characters are mapped to replacement characters by their positions in the `characters_to_replace` and `characters_to_substitute` arguments. If more characters are specified in the `characters_to_replace` argument than in the `characters_to_substitute` argument, the extra characters from the `characters_to_replace` argument are omitted in the return value. 
```sql
SELECT bqutil.fn.translate('mint tea', 'inea', 'osin')

most tin
```


### [url_keys(query STRING)](url_keys.sql)
Get an array of url param keys.

```sql
SELECT bqutil.fn.url_keys(
  'https://www.google.com/search?q=bigquery+udf&client=chrome')

["q", "client"]
```


### [url_param(query STRING, p STRING)](url_param.sql)
Get the value of a url param key.

```sql
SELECT bqutil.fn.url_param(
  'https://www.google.com/search?q=bigquery+udf&client=chrome', 'client')

"chrome"
```


### [y4md_to_date(y4md STRING)](y4md_to_date.sql)
Convert a STRING formatted as a YYYYMMDD to a DATE

```sql
SELECT bqutil.fn.y4md_to_date('20201220')

"2020-12-20"
```

<<<<<<< HEAD

=======
>>>>>>> 1fc2dc12
### [zeronorm(x ANY TYPE, meanx FLOAT64, stddevx FLOAT64)](zeronorm.sql)
Normalize a variable so that it has zero mean and unit variance.

```sql
with r AS (
  SELECT 10 AS x
  UNION ALL SELECT 20
  UNION ALL SELECT 30
  UNION ALL SELECT 40
  UNION ALL SELECT 50
),
stats AS (
  SELECT AVG(x) AS meanx, STDDEV(x) AS stddevx
  FROM r
)
SELECT x, bqutil.fn.zeronorm(x, meanx, stddevx) AS zeronorm
FROM r, stats;
```

returns:

| Row | x | zeronorm |
| --- | -- | ------- |
| 1	| 10 | -12.649110640673518 |
| 2	| 20 | -6.324555320336759 |
| 3	| 30 | 0.0 |
| 4	| 40 | 6.324555320336759 |
<<<<<<< HEAD
| 5	| 50 | 12.649110640673518 |
=======
| 5	| 50 | 12.649110640673518 |

>>>>>>> 1fc2dc12
<|MERGE_RESOLUTION|>--- conflicted
+++ resolved
@@ -155,10 +155,6 @@
 "2020-12-20"
 ```
 
-<<<<<<< HEAD
-
-=======
->>>>>>> 1fc2dc12
 ### [zeronorm(x ANY TYPE, meanx FLOAT64, stddevx FLOAT64)](zeronorm.sql)
 Normalize a variable so that it has zero mean and unit variance.
 
@@ -186,9 +182,5 @@
 | 2	| 20 | -6.324555320336759 |
 | 3	| 30 | 0.0 |
 | 4	| 40 | 6.324555320336759 |
-<<<<<<< HEAD
-| 5	| 50 | 12.649110640673518 |
-=======
 | 5	| 50 | 12.649110640673518 |
 
->>>>>>> 1fc2dc12
