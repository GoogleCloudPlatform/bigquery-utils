# Community UDFs

This directory contains community contributed [user-defined functions](https://cloud.google.com/bigquery/docs/reference/standard-sql/user-defined-functions)
to extend BigQuery for more specialized usage patterns. Each UDF within this
directory will be automatically synchronized to the `bqutil` project within the
`fn` dataset for reference in queries.

For example, if you'd like to reference the `int` function within your query,
you can reference it like the following:
```sql
SELECT bqutil.fn.int(1.684)
```

## UDFs

* [csv_to_struct](#csv_to_structstrlist-string)
* [find_in_set](#find_in_setstr-string-strlist-string)
* [freq_table](#freq_tablearr-any-type)
* [get_array_value](#get_array_valuek-string-arr-any-type)
* [get_value](#get_valuek-string-arr-any-type)
* [int](#intv-any-type)
<<<<<<< HEAD
* [last_day](#lastdaydt-date)
=======
* [json_typeof](#json_typeofjson-string)
>>>>>>> 6c00d753
* [median](#medianarr-any-type)
* [nlp_compromise_number](#nlp_compromise_numberstr-string)
* [nlp_compromise_people](#nlp_compromise_peoplestr-string)
* [percentage_change](#percentage_changeval1-float64-val2-float64)
* [percentage_difference](#percentage_differenceval1-float64-val2-float64)
* [radians](#radiansx-any-type)
* [random_int](#random_intmin-any-type-max-any-type)
* [random_value](#random_valuearr-any-type)
* [translate](#translateexpression-string-characters_to_replace-string-characters_to_substitute-string)
* [typeof](#typeofinput-any-type)
* [url_keys](#url_keysquery-string)
* [url_param](#url_paramquery-string-p-string)
* [url_parse](#url_parseurlstring-string-parttoextract-string)
* [zeronorm](#zeronormx-any-type-meanx-float64-stddevx-float64)

## Documentation

### [csv_to_struct(strList STRING)](csv_to_struct.sql)
Take a list of comma separated key-value pairs and creates a struct.
Input:
strList: string that has map in the format a:b,c:d....
Output: struct for the above map.
```sql
WITH test_cases AS (
  SELECT NULL as s
  UNION ALL
  SELECT '' as s
  UNION ALL
  SELECT ',' as s
  UNION ALL
  SELECT ':' as s
  UNION ALL
  SELECT 'a:b' as s
  UNION ALL
  SELECT 'a:b,c:d' as s
  UNION ALL
  SELECT 'a:b' as s
)
SELECT key, value from test_cases as t, UNNEST(bqutil.fn.csv_to_struct(t.s)) s;
```

results:

| key | value |
|-----|-------|
| a   | b     |
| a   | b     |
| c   | d     |
| a   | b     |



### [find_in_set(str STRING, strList STRING)](find_in_set.sql)
Returns the first occurance of str in strList where strList is a comma-delimited string.
Returns null if either argument is null.
Returns 0 if the first argument contains any commas.
For example, find_in_set('ab', 'abc,b,ab,c,def') returns 3.
Input:
str: string to search for.
strList: string in which to search.
Output: Position of str in strList
```sql
WITH test_cases AS (
  SELECT 'ab' as str, 'abc,b,ab,c,def' as strList
  UNION ALL
  SELECT 'ab' as str, 'mobile,tablet,mobile/tablet,phone,text' as strList
  UNION ALL
  SELECT 'mobile' as str, 'mobile,tablet,mobile/tablet,phone,text' as strList
  UNION ALL
  SELECT 'mobile,' as str, 'mobile,tablet,mobile/tablet,phone,text' as strList
)
SELECT bqutil.fn.find_in_set(str, strList) from test_cases
```

results:

| f0_  |
|------|
|    3 |
| NULL |
|    1 |
|    0 |



### [freq_table(arr ANY TYPE)](freq_table.sql)
Construct a frequency table (histogram) of an array of elements.
Frequency table is represented as an array of STRUCT(value, freq)

```sql
SELECT bqutil.fn.freq_table([1,2,1,3,1,5,1000,5]) ft
```

results:

|   Row   |  ft.value  |  ft.freq  |
|---------|------------|-----------|
|    1    |       1    |     3     |
|         |       2    |     1     |
|         |       3    |     1     |
|         |       5    |     2     |
|         |    1000    |     1     |



### [get_array_value(k STRING, arr ANY TYPE)](get_array_value.sql)
Given a key and a map, returns the ARRAY type value.
This is same as get_value except it returns an ARRAY type.
This can be used when the map has multiple values for a given key.
```sql
WITH test AS (
  SELECT ARRAY(
    SELECT STRUCT('a' AS key, 'aaa' AS value) AS s
    UNION ALL
    SELECT STRUCT('b' AS key, 'bbb' AS value) AS s
    UNION ALL
    SELECT STRUCT('a' AS key, 'AAA' AS value) AS s
    UNION ALL
    SELECT STRUCT('c' AS key, 'ccc' AS value) AS s
  ) AS a
)
SELECT bqutil.fn.get_array_value('b', a), bqutil.fn.get_array_value('a', a), bqutil.fn.get_array_value('c', a) from test;
```

results:

|   f0_   |      f1_      |   f2_   |
|---------|---------------|---------|
| ["bbb"] | ["aaa","AAA"] | ["ccc"] |



### [get_value(k STRING, arr ANY TYPE)](get_value.sql)
Given a key and a list of key-value maps in the form [{'key': 'a', 'value': 'aaa'}], returns the SCALAR type value.

```sql
WITH test AS (
  SELECT ARRAY(
    SELECT STRUCT('a' AS key, 'aaa' AS value) AS s
    UNION ALL
    SELECT STRUCT('b' AS key, 'bbb' AS value) AS s
    UNION ALL
    SELECT STRUCT('c' AS key, 'ccc' AS value) AS s
  ) AS a
)
SELECT bqutil.fn.get_value('b', a), bqutil.fn.get_value('a', a), bqutil.fn.get_value('c', a) from test;
```

results:

| f0_ | f1_ | f2_ |
|-----|-----|-----|
| bbb | aaa | ccc |



### [int(v ANY TYPE)](int.sql)
Convience wrapper which can be used to convert values to integers in place of
the native `CAST(x AS INT64)`.

```sql
SELECT bqutil.fn.int(1) int1
  , bqutil.fn.int(2.5) int2
  , bqutil.fn.int('7') int3
  , bqutil.fn.int('7.8') int4

1, 2, 7, 7
```

Note that CAST(x AS INT64) rounds the number, while this function truncates it. In many cases, that's the behavior users expect.


<<<<<<< HEAD
### [last_day(dt DATE)](last_day.sql)

Get the date representing the last day of the month.

```sql
SELECT bqutil.fn.last_day(DATE("1987-12-25"))
  , bqutil.fn.last_day(DATE("1998-09-04"))
  , bqutil.fn.last_day(DATE("2020-02-21")) -- leap year
  , bqutil.fn.last_day(DATE("2019-02-21")) -- non-leap year
```

results:

|     f0_    |     f1_    |     f2_    |     f3_    |
|------------|------------|------------|------------|
| 1987-12-31 | 1998-09-30 | 2020-02-29 | 2019-02-28 |
=======
### [json_typeof(json string)](json_typeof.sql)

Returns the type of JSON value. It emulates [`json_typeof` of PostgreSQL](https://www.postgresql.org/docs/12/functions-json.html).

```sql
SELECT
       bqutil.fn.json_typeof('{"foo": "bar"}'),
       bqutil.fn.json_typeof(TO_JSON_STRING(("foo", "bar"))),
       bqutil.fn.json_typeof(TO_JSON_STRING([1,2,3])),
       bqutil.fn.json_typeof(TO_JSON_STRING("test")),
       bqutil.fn.json_typeof(TO_JSON_STRING(123)),
       bqutil.fn.json_typeof(TO_JSON_STRING(TRUE)),
       bqutil.fn.json_typeof(TO_JSON_STRING(FALSE)),
       bqutil.fn.json_typeof(TO_JSON_STRING(NULL)),

object, array, string, number, boolean, boolean, null
```
>>>>>>> 6c00d753


### [median(arr ANY TYPE)](median.sql)
Get the median of an array of numbers.

```sql
SELECT bqutil.fn.median([1,1,1,2,3,4,5,100,1000]) median_1
  , bqutil.fn.median([1,2,3]) median_2
  , bqutil.fn.median([1,2,3,4]) median_3

3.0, 2.0, 2.5
```


### [nlp_compromise_number(str STRING)](nlp_compromise_number.sql)
Parse numbers from text.

```sql
SELECT bqutil.fn.nlp_compromise_number('one hundred fifty seven')
  , bqutil.fn.nlp_compromise_number('three point 5')
  , bqutil.fn.nlp_compromise_number('2 hundred')
  , bqutil.fn.nlp_compromise_number('minus 8')
  , bqutil.fn.nlp_compromise_number('5 million 3 hundred 25 point zero 1')

157, 3.5, 200, -8, 5000325.01
```


### [nlp_compromise_people(str STRING)](nlp_compromise_people.sql)
Extract names out of text.

```sql
SELECT bqutil.fn.nlp_compromise_people(
  "hello, I'm Felipe Hoffa and I work with Elliott Brossard - who thinks Jordan Tigani will like this post?"
) names

["felipe hoffa", "elliott brossard", "jordan tigani"]
```


### [percentage_change(val1 FLOAT64, val2 FLOAT64)](percentage_change.sql)
Calculate the percentage change (increase/decrease) between two numbers.

```sql
SELECT bqutil.fn.percentage_change(0.2, 0.4)
  , bqutil.fn.percentage_change(5, 15)
  , bqutil.fn.percentage_change(100, 50)
  , bqutil.fn.percentage_change(-20, -45)
```

results:

| f0_ | f1_ |  f2_  |   f3_   |
|-----|-----|-------|---------|
| 1.0 | 2.0 |  -0.5 |  -1.125 |


### [percentage_difference(val1 FLOAT64, val2 FLOAT64)](percentage_difference.sql)
Calculate the percentage difference between two numbers.

```sql
SELECT bqutil.fn.percentage_difference(0.2, 0.8)
  , bqutil.fn.percentage_difference(4.0, 12.0)
  , bqutil.fn.percentage_difference(100, 200)
  , bqutil.fn.percentage_difference(1.0, 1000000000)
```

results:

| f0_ | f1_ |   f2_   | f3_ |
|-----|-----|---------|-----|
| 1.2 | 1.0 |  0.6667 | 2.0 |


### [radians(x ANY TYPE)](radians.sql)
Convert values into radian.

```sql
SELECT bqutil.fn.radians(180) is_this_pi

3.141592653589793
```


### [random_int(min ANY TYPE, max ANY TYPE)](random_int.sql)
Generate random integers between the min and max values.

```sql
SELECT bqutil.fn.random_int(0,10) randint, COUNT(*) c
FROM UNNEST(GENERATE_ARRAY(1,1000))
GROUP BY 1
ORDER BY 1
```


### [random_value(arr ANY TYPE)](random_value.sql)
Returns a random value from an array.

```sql
SELECT
  bqutil.fn.random_value(['tino', 'jordan', 'julie', 'elliott', 'felipe']),
  bqutil.fn.random_value(['tino', 'jordan', 'julie', 'elliott', 'felipe']),
  bqutil.fn.random_value(['tino', 'jordan', 'julie', 'elliott', 'felipe'])

'tino', 'julie', 'jordan'
```


### [translate(expression STRING, characters_to_replace STRING, characters_to_substitute STRING)](translate.sql)
For a given expression, replaces all occurrences of specified characters with specified substitutes. Existing characters are mapped to replacement characters by their positions in the `characters_to_replace` and `characters_to_substitute` arguments. If more characters are specified in the `characters_to_replace` argument than in the `characters_to_substitute` argument, the extra characters from the `characters_to_replace` argument are omitted in the return value. 
```sql
SELECT bqutil.fn.translate('mint tea', 'inea', 'osin')

most tin
```


### [typeof(input ANY TYPE)](typeof.sql)

Return the type of input or 'UNKNOWN' if input is unknown typed value.

```sql
SELECT
  bqutil.fn.typeof(""),
  bqutil.fn.typeof(b""),
  bqutil.fn.typeof(1.0),
  bqutil.fn.typeof(STRUCT()),

STRING, BINARY, FLOAT64, STRUCT
```


### [url_keys(query STRING)](url_keys.sql)
Get an array of url param keys.

```sql
SELECT bqutil.fn.url_keys(
  'https://www.google.com/search?q=bigquery+udf&client=chrome')

["q", "client"]
```


### [url_param(query STRING, p STRING)](url_param.sql)
Get the value of a url param key.

```sql
SELECT bqutil.fn.url_param(
  'https://www.google.com/search?q=bigquery+udf&client=chrome', 'client')

"chrome"
```


### [url_parse(urlString STRING, partToExtract STRING)](url_parse_udf.sql)

Returns the specified part from the URL. Valid values for partToExtract include HOST, PATH, QUERY, REF, PROTOCOL
For example, url_parse('http://facebook.com/path1/p.php?k1=v1&k2=v2#Ref1', 'HOST') returns 'facebook.com'.
```sql
WITH urls AS (
  SELECT 'http://facebook.com/path1/p.php?k1=v1&k2=v2#Ref1' as url
  UNION ALL
  SELECT 'rpc://facebook.com/' as url
)
SELECT bqutil.fn.url_parse(url, 'HOST'), bqutil.fn.url_parse(url, 'PATH'), bqutil.fn.url_parse(url, 'QUERY'), bqutil.fn.url_parse(url, 'REF'), bqutil.fn.url_parse(url, 'PROTOCOL') from urls
```

results:

|     f0_      |     f1_     |       f2_        | f3_  | f4_  |
|--------------|-------------|------------------|------|------|
| facebook.com | path1/p.php | k1=v1&k2=v2#Ref1 | Ref1 | http |
| facebook.com | NULL        | NULL             | NULL | rpc  |



### [y4md_to_date(y4md STRING)](y4md_to_date.sql)
Convert a STRING formatted as a YYYYMMDD to a DATE

```sql
SELECT bqutil.fn.y4md_to_date('20201220')

"2020-12-20"
```


### [zeronorm(x ANY TYPE, meanx FLOAT64, stddevx FLOAT64)](zeronorm.sql)
Normalize a variable so that it has zero mean and unit variance.

```sql
with r AS (
  SELECT 10 AS x
  UNION ALL SELECT 20
  UNION ALL SELECT 30
  UNION ALL SELECT 40
  UNION ALL SELECT 50
),
stats AS (
  SELECT AVG(x) AS meanx, STDDEV(x) AS stddevx
  FROM r
)
SELECT x, bqutil.fn.zeronorm(x, meanx, stddevx) AS zeronorm
FROM r, stats;
```

returns:

| Row | x | zeronorm |
| --- | -- | ------- |
| 1	| 10 | -12.649110640673518 |
| 2	| 20 | -6.324555320336759 |
| 3	| 30 | 0.0 |
| 4	| 40 | 6.324555320336759 |
| 5	| 50 | 12.649110640673518 |
<|MERGE_RESOLUTION|>--- conflicted
+++ resolved
@@ -19,11 +19,8 @@
 * [get_array_value](#get_array_valuek-string-arr-any-type)
 * [get_value](#get_valuek-string-arr-any-type)
 * [int](#intv-any-type)
-<<<<<<< HEAD
+* [json_typeof](#json_typeofjson-string)
 * [last_day](#lastdaydt-date)
-=======
-* [json_typeof](#json_typeofjson-string)
->>>>>>> 6c00d753
 * [median](#medianarr-any-type)
 * [nlp_compromise_number](#nlp_compromise_numberstr-string)
 * [nlp_compromise_people](#nlp_compromise_peoplestr-string)
@@ -196,24 +193,6 @@
 Note that CAST(x AS INT64) rounds the number, while this function truncates it. In many cases, that's the behavior users expect.
 
 
-<<<<<<< HEAD
-### [last_day(dt DATE)](last_day.sql)
-
-Get the date representing the last day of the month.
-
-```sql
-SELECT bqutil.fn.last_day(DATE("1987-12-25"))
-  , bqutil.fn.last_day(DATE("1998-09-04"))
-  , bqutil.fn.last_day(DATE("2020-02-21")) -- leap year
-  , bqutil.fn.last_day(DATE("2019-02-21")) -- non-leap year
-```
-
-results:
-
-|     f0_    |     f1_    |     f2_    |     f3_    |
-|------------|------------|------------|------------|
-| 1987-12-31 | 1998-09-30 | 2020-02-29 | 2019-02-28 |
-=======
 ### [json_typeof(json string)](json_typeof.sql)
 
 Returns the type of JSON value. It emulates [`json_typeof` of PostgreSQL](https://www.postgresql.org/docs/12/functions-json.html).
@@ -231,7 +210,24 @@
 
 object, array, string, number, boolean, boolean, null
 ```
->>>>>>> 6c00d753
+
+
+### [last_day(dt DATE)](last_day.sql)
+
+Get the date representing the last day of the month.
+
+```sql
+SELECT bqutil.fn.last_day(DATE("1987-12-25"))
+  , bqutil.fn.last_day(DATE("1998-09-04"))
+  , bqutil.fn.last_day(DATE("2020-02-21")) -- leap year
+  , bqutil.fn.last_day(DATE("2019-02-21")) -- non-leap year
+```
+
+results:
+
+|     f0_    |     f1_    |     f2_    |     f3_    |
+|------------|------------|------------|------------|
+| 1987-12-31 | 1998-09-30 | 2020-02-29 | 2019-02-28 |
 
 
 ### [median(arr ANY TYPE)](median.sql)
