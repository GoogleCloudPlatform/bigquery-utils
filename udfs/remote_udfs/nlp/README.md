--- conflicted
+++ resolved
@@ -69,7 +69,8 @@
 ### Granting the service account invoker permissions on the functions
 
 
-**_NOTE:_** For the below commands you will need to have jq installed. 
+**_NOTE:_** For the below commands you will need to have jq installed.  
+
 Run the following commands to grant the service account obtained above permissions to invoke your Cloud Function:
 
 ```
@@ -80,7 +81,7 @@
     --role=roles/cloudfunctions.invoker
 ```
 
-### Creating your BigQuery UDF on BigQuery
+### Creating your BigQuery UDF
 
 You are able to provide different context to the Cloud Function as key value pairs.
 [You can read more about it here.](https://cloud.google.com/bigquery/docs/reference/standard-sql/remote-functions#providing_user_defined_context)
@@ -126,11 +127,6 @@
 **_NOTE:_** Your CLOUD_FUNCTION_REGION must match or be within the multi-region of BigQuery LOCATION. 
 
 ```
-PROJECT=your_project_id
-LOCATION=your_bigquery_dataset_location
-DATASET=your_bigquery_dataset_id
-CLOUD_FUNCTION_REGION=your_cloud_function_region
-
 sh deploy.sh "${PROJECT}" "${LOCATION}" "${DATASET}" "${CLOUD_FUNCTION_REGION}"
 ```
 
@@ -142,16 +138,8 @@
 Try it in your BigQuery console. 
 ```
 SELECT
-<<<<<<< HEAD
     `your_project_id.your_dataset_id.analyze_sentiment_en`("This is really awesome!") AS english_positive_sentiment,
     `your_project_id.your_dataset_id.analyze_sentiment_es`("esto es realmente impresionante") AS spanish_positive_sentiment,
     `your_project_id.your_dataset_id.analyze_sentiment_en`("This is really bad!") AS english_negative_sentiment,
     `your_project_id.your_dataset_id.analyze_sentiment_es`("esto es realmente malo") AS spanish_negative_sentiment
-```
-=======
-    `your_project_id.your_dataset_id.analyze_sentiment_en`("This is really awesome!") AS english_sentiment,
-    `your_project_id.your_dataset_id.analyze_sentiment_es`("esto es realmente impresionante") AS spanish_sentiment
-```
-
-It should return a positive float value (as in greater than 0) as a response.
->>>>>>> fa319a79
+```