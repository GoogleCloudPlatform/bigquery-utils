# Putting it all together

PROJECT=$1
LOCATION=$2
DATASET=$3
CLOUD_FUNCTION_REGION=$4
<<<<<<< HEAD

echo "Create the dataset."
bq --location="${LOCATION}" mk -d --project_id="${PROJECT}" "${DATASET}"
=======
>>>>>>> 3e214041

echo "Creating the connection."
bq mk --connection \
    --display_name=\'remote_connection\' \
    --connection_type=CLOUD_RESOURCE \
    --project_id="${PROJECT}" \
    --location="${LOCATION}" \
    remote_connection

echo "Deploying the Cloud Function."
gcloud functions deploy analyze-sentiment \
    --project="${PROJECT}" \
    --region="${CLOUD_FUNCTION_REGION}" \
    --runtime=python39 \
    --entry-point=analyze_sentiment \
    --source=call_nlp \
    --trigger-http

echo "Setting the service account."
SERVICE_ACCOUNT=$(bq show --connection --project_id="${PROJECT}" --location="${LOCATION}" --format=json remote_connection | jq '.cloudResource.serviceAccountId' -r)
gcloud functions add-iam-policy-binding analyze-sentiment \
    --project="${PROJECT}" \
    --member=serviceAccount:"${SERVICE_ACCOUNT}" \
    --role=roles/cloudfunctions.invoker

echo "Creating the BigQuery UDF."
ENDPOINT=$(gcloud functions describe analyze-sentiment --format="value(httpsTrigger.url)")

ANALYZE_en_UDF_DDL="""
CREATE OR REPLACE  FUNCTION \`${PROJECT}.${DATASET}.analyze_sentiment_en\` (x STRING)
RETURNS STRING
REMOTE WITH CONNECTION \`${PROJECT}.${LOCATION}.remote_connection\`
OPTIONS(
  endpoint = '${ENDPOINT}',
  user_defined_context = [(\"language\",\"en\")]
);"""

ANALYZE_es_UDF_DDL="""
CREATE OR REPLACE  FUNCTION \`${PROJECT}.${DATASET}.analyze_sentiment_es\` (x STRING)
RETURNS STRING
REMOTE WITH CONNECTION \`${PROJECT}.${LOCATION}.remote_connection\`
OPTIONS(
  endpoint = '${ENDPOINT}',
  user_defined_context = [(\"language\",\"es\")]
);
"""

bq query \
    --location="${LOCATION}" \
    --use_legacy_sql=false \
    "${ANALYZE_en_UDF_DDL}"
    
bq query \
    --location="${LOCATION}" \
    --use_legacy_sql=false \
    "${ANALYZE_es_UDF_DDL}"<|MERGE_RESOLUTION|>--- conflicted
+++ resolved
@@ -4,12 +4,9 @@
 LOCATION=$2
 DATASET=$3
 CLOUD_FUNCTION_REGION=$4
-<<<<<<< HEAD
 
 echo "Create the dataset."
 bq --location="${LOCATION}" mk -d --project_id="${PROJECT}" "${DATASET}"
-=======
->>>>>>> 3e214041
 
 echo "Creating the connection."
 bq mk --connection \
@@ -65,4 +62,5 @@
 bq query \
     --location="${LOCATION}" \
     --use_legacy_sql=false \
-    "${ANALYZE_es_UDF_DDL}"+    "${ANALYZE_es_UDF_DDL}"
+    "${ANALYZE_es_UDF_DDL}" 