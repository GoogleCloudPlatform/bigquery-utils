--- conflicted
+++ resolved
@@ -4,13 +4,8 @@
 
 import java.util.ArrayList;
 import java.util.Collection;
-<<<<<<< HEAD
-import java.util.HashSet;
-=======
->>>>>>> f0319684
 import org.apache.calcite.sql.parser.SqlParseException;
 import org.junit.Test;
-import org.junit.jupiter.params.shadow.com.univocity.parsers.annotations.Replace;
 
 public class ErrorRecoveryTest {
   @Test
@@ -97,14 +92,11 @@
       assertEquals(expected, actual);
     }
   }
-<<<<<<< HEAD
 
+  // incomplete test
   @Test
   public void replacementSingleLineTwoErrors() {
     String query = "SELECT a WHERE A GROUP WITH a";
     QueryBreakdown qb = new QueryBreakdown(new CalciteParser());
-
   }
-=======
->>>>>>> f0319684
 }