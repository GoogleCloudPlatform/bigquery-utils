package com.google.bigquery;

import java.util.ArrayList;

/**
 * This class tracks the original location of components in the query, thereby making sure that
 * the error locations are correctly represented. For each pair of (line, column) in the original
 * query, it is initialized in position at the (line - 1)th arraylist and
 * (column - 1)th element of the arraylist as the integer column - 1.
 * Since the line number won't ever change (but the column number will change constantly),
 * we simply keep track of the original column number as the integer in the double arraylist
 */
public class LocationTracker {
  /* we keep a double arraylist to represent the position of each character (line and column).
     We can do this as the line number of the component will not change
     (deletion and replacement won't change the line numbers)
   */
  private ArrayList<ArrayList<Integer>> location;

  /**
   * Constructor for the class
   */
  public LocationTracker() {
    location = new ArrayList<>();
  }

  /**
   * This method interacts with the InputReader and adds a pair to the location field that
   * represents the position (x, y) in the original query. x and y are 1-indexed, so we
   * adjust accordingly.
   */
  public void add(int x, int y) {
    location.get(x - 1).add(y);
  }

  /**
   * This method adds an empty line to the location field
   */
  public void addLine() {
    location.add(new ArrayList<>());
  }

  /**
   * This method inserts an element in the middle of the location ArrayList to replicate
   * replacement
   */
<<<<<<< HEAD
  public void add(int x, int y, int numberToAdd) {
=======
  private void add(int x, int y, int numberToAdd) {
>>>>>>> e4688b94
    location.get(x - 1).add(y, numberToAdd);
  }

  /**
   * This method removes an entry from location specified by (x, y) in the original query.
   */
  public void remove(int x, int y) {
    if (x > 0 && x <= location.size()) {
      if (y > 0 && y <= location.get(x - 1).size()) {
        location.get(x - 1).remove(y - 1);
      }
    }
  }

  /**
   * This method changes an entry from location specified by (x, y) in the original query.
   */
  public void change(int x, int y, int changeTo) {
    if (x > 0 && x <= location.size()) {
      if (y > 0 && y <= location.get(x - 1).size()) {
        location.get(x - 1).set(y - 1, changeTo);
      }
    }
  }

  /**
   * This method gets the original position of the component in (x,y) of the intermediate query
   */
  public int getOriginalPosition(int x, int y) {
    return location.get(x - 1).get(y - 1);
  }

  /**
   * This method ensures that the location field is kept correctly despite the deletion. We do
   * this by removing the entry in location that corresponds to the deleted characters from
   * position. We also make sure that we return a new location tracker instance (by making
   * a deep copy) such that a new copy is passed to further runs of the tool.
   */
  public LocationTracker delete(int line, int startColumn, int endColumn) {
    LocationTracker locationTracker = cloneTracker();
    for (int i = startColumn; i < endColumn + 1; i++) {
      locationTracker.remove(line, startColumn);
    }
    return locationTracker;
  }

  /**
   * This method ensures that the location field is kept correctly despite the replacement. We
   * case by the length of the string we replaceFrom to the string that we replaceTo. Depending
   * on the length, we either leave location as is, add to it, or delete from it.
   */
  public LocationTracker replace(int line, int startColumn, int endColumn, String replaceFrom,
      String replaceTo) {
    if (replaceFrom.length() == replaceTo.length()) {
      return this;
    }
    // if we replace the token with a longer token and need to add to the locationTracker
    else if (replaceFrom.length() < replaceTo.length()) {
      LocationTracker locationTracker = cloneTracker();
      for (int i = endColumn; i < endColumn + replaceTo.length() - replaceFrom.length(); i++) {
        locationTracker.add(line, i, -1);
      }
      return locationTracker;
    }
    // if we replace the token with a shorter token and need to subtract from the locationTracker
    else {
      LocationTracker locationTracker = cloneTracker();
      for (int j = endColumn - replaceFrom.length() + replaceTo.length(); j < endColumn; j++) {
        locationTracker.remove(line, startColumn + replaceTo.length());
      }
      return locationTracker;
    }
  }

  /**
   * This method produces a deep copy of the LocationTracker instance, thereby allowing a new
   * instance to be passed during the traversal of the tree
   */
  public LocationTracker cloneTracker() {
    LocationTracker locationTracker = new LocationTracker();
    for (int i = 0; i < location.size(); i++) {
      locationTracker.addLine();
      ArrayList<Integer> lineOriginal = location.get(i);
      for (int j = 0; j < lineOriginal.size(); j++) {
        locationTracker.add(i + 1, lineOriginal.get(j));
      }
    }
    return locationTracker;
  }


}<|MERGE_RESOLUTION|>--- conflicted
+++ resolved
@@ -44,11 +44,7 @@
    * This method inserts an element in the middle of the location ArrayList to replicate
    * replacement
    */
-<<<<<<< HEAD
-  public void add(int x, int y, int numberToAdd) {
-=======
   private void add(int x, int y, int numberToAdd) {
->>>>>>> e4688b94
     location.get(x - 1).add(y, numberToAdd);
   }
 
@@ -59,17 +55,6 @@
     if (x > 0 && x <= location.size()) {
       if (y > 0 && y <= location.get(x - 1).size()) {
         location.get(x - 1).remove(y - 1);
-      }
-    }
-  }
-
-  /**
-   * This method changes an entry from location specified by (x, y) in the original query.
-   */
-  public void change(int x, int y, int changeTo) {
-    if (x > 0 && x <= location.size()) {
-      if (y > 0 && y <= location.get(x - 1).size()) {
-        location.get(x - 1).set(y - 1, changeTo);
       }
     }
   }
