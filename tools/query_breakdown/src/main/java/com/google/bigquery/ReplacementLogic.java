package com.google.bigquery;

import java.util.ArrayList;
import java.util.HashSet;
<<<<<<< HEAD
=======
import java.util.Random;
>>>>>>> 361b1657

/**
 * This class implements all the replacement logic.
 */
public class ReplacementLogic {

  /**
   * Given a component, provides a recommendation as to which component the input should be
   * replaced with. Returns a list of components that it recommends. The default method of
   * choosing recommendations is through randomization.
   *
   * We choose ArrayLists as the data structure because we want to impose a certain ordering
   * with the recommendations: certain recommendations should be "better" than others
   *
<<<<<<< HEAD
   * replacementLimit is an integer that controls the number of replacement options
   */
  public static ArrayList<String> replace (String component, int replacementLimit,
      ArrayList<String> options) {

    ArrayList<String> result = new ArrayList<>();

    if (options.size() <= replacementLimit) {
=======
   * n is an integer that controls the number of replacement options
   */
  public static ArrayList<String> replace (String component, ArrayList<String> options) {
    int n = 3;

    ArrayList<String> result = new ArrayList<>();

    if (options.size() <= n) {
>>>>>>> 361b1657
      for (int i = 0; i < options.size(); i++) {
        // gets rid of cases such as <QUOTED_STRING>
        if (options.get(i).charAt(0) != '<' || options.get(i).length() <= 1) {
          result.add(options.get(i));
        }
      }
      return result;
    }

    HashSet<Integer> seen = new HashSet<>();
    // randomly populate result until full
<<<<<<< HEAD
    while (result.size() < replacementLimit && seen.size() < options.size()) {
      int random = randomNumber(options.size() - 1);
=======
    while (result.size() < n && seen.size() < options.size()) {
      Random randomGenerator = new Random();
      int random = randomGenerator.nextInt(n);
>>>>>>> 361b1657
      if (seen.contains(random)) {
        continue;
      }
      else if (options.get(random).charAt(0) == '<' && options.get(random).length() > 1) {
        seen.add(random);
        continue;
      }
      else {
        result.add(options.get(random));
        seen.add(random);
      }
    }
    return result;
  }

  // helper function that returns a random integer between 0 - n
  private static int randomNumber(int n) {
    return (int) (Math.random() * (n + 1));
  }
}<|MERGE_RESOLUTION|>--- conflicted
+++ resolved
@@ -2,10 +2,6 @@
 
 import java.util.ArrayList;
 import java.util.HashSet;
-<<<<<<< HEAD
-=======
-import java.util.Random;
->>>>>>> 361b1657
 
 /**
  * This class implements all the replacement logic.
@@ -19,8 +15,6 @@
    *
    * We choose ArrayLists as the data structure because we want to impose a certain ordering
    * with the recommendations: certain recommendations should be "better" than others
-   *
-<<<<<<< HEAD
    * replacementLimit is an integer that controls the number of replacement options
    */
   public static ArrayList<String> replace (String component, int replacementLimit,
@@ -29,16 +23,6 @@
     ArrayList<String> result = new ArrayList<>();
 
     if (options.size() <= replacementLimit) {
-=======
-   * n is an integer that controls the number of replacement options
-   */
-  public static ArrayList<String> replace (String component, ArrayList<String> options) {
-    int n = 3;
-
-    ArrayList<String> result = new ArrayList<>();
-
-    if (options.size() <= n) {
->>>>>>> 361b1657
       for (int i = 0; i < options.size(); i++) {
         // gets rid of cases such as <QUOTED_STRING>
         if (options.get(i).charAt(0) != '<' || options.get(i).length() <= 1) {
@@ -50,14 +34,8 @@
 
     HashSet<Integer> seen = new HashSet<>();
     // randomly populate result until full
-<<<<<<< HEAD
     while (result.size() < replacementLimit && seen.size() < options.size()) {
       int random = randomNumber(options.size() - 1);
-=======
-    while (result.size() < n && seen.size() < options.size()) {
-      Random randomGenerator = new Random();
-      int random = randomGenerator.nextInt(n);
->>>>>>> 361b1657
       if (seen.contains(random)) {
         continue;
       }
