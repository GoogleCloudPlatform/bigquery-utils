package com.google.bigquery;

import java.util.ArrayList;
import java.util.Collection;
import java.util.List;
import java.util.Stack;
import org.apache.calcite.sql.parser.SqlParseException;
import org.apache.calcite.sql.parser.SqlParserPos;
import org.json.simple.JSONArray;
import org.json.simple.JSONObject;

/**
 * This class is where the main logic lives for the algorithm that this tool utilizes. It will
 * also be in charge of outputting the results.
 *
 * Note: functions in this class are left as package private for testing purposes. The visibility
 * (public/private) will properly be set in upcoming PR's.
 */
public class QueryBreakdown {

  // global fields that keeps track of the minimum unparseable component so far
  private int minimumUnparseableComp;
  private Node solution;

  // the generated tree
  private final Node root;
  private final Parser parser;

  /**
   * Constructor for the QueryBreakdown object. We model this class as an object rather than
   * through static methods because the user should be able to call QueryBreakdown multiple
   * times and create multiple instances of it.
   */
  public QueryBreakdown(Parser parser) {
    this.minimumUnparseableComp = Integer.MAX_VALUE;
    this.root = new Node();
    this.parser = parser;
  }

  /**
   * This is the method that will run QueryBreakdown given an original query and output
   * it to the specified output file or commandline. The provided errorLimit will stop the
   * tool from running over a certain time.
   *
   * TODO: runtime limit support
   */
<<<<<<< HEAD
  public List<Node> run(String originalQuery, int errorLimit,
=======
  public void run(String originalQuery, boolean jsonOutput, int errorLimit,
>>>>>>> 1373c921
      LocationTracker locationTracker) {

    // uses the loop function to generate and traverse the tree of possible error recoveries
    // this will set the variable solution
    loop(originalQuery, errorLimit, root, 0, locationTracker);

    // case where entire query can be parsed
    if (solution.equals(root)) {
      System.out.println("The entire query can be parsed without error");
    }

    // write termination logic for output (tracing the node back, reconstructing path, output)
    Node current = solution;

    // we use a stack to display the results in order
    Stack<Node> stack = new Stack<>();
    while (current.getParent() != null) {
      stack.push(current);
      current = current.getParent();
    }
<<<<<<< HEAD

    List<Node> returnNodes = new ArrayList<>();
    while(!stack.empty()) {
      current = stack.pop();
      returnNodes.add(current);
=======
    
    if (jsonOutput) {
      JSONArray jsonArray = new JSONArray();
      while(!stack.empty()) {
        current = stack.pop();
        JSONObject errorPosition = new JSONObject();
        errorPosition.put("startLine", current.getStartLine());
        errorPosition.put("startColumn", current.getStartColumn());
        errorPosition.put("endLine", current.getEndLine());
        errorPosition.put("endColumn", current.getEndColumn());
        if (current.getErrorHandlingType().equals("DELETION")) {
          JSONObject deletionJson = new JSONObject();
          deletionJson.put("error_position", errorPosition);
          deletionJson.put("error_type", "DELETION");
          jsonArray.add(deletionJson);
        }
        else {
          JSONObject replaceJson = new JSONObject();
          replaceJson.put("error_position", errorPosition);
          replaceJson.put("error_type", "REPLACEMENT");
          replaceJson.put("replacedFrom", current.getReplaceFrom());
          replaceJson.put("replacedTo", current.getReplaceTo());
          jsonArray.add(replaceJson);
        }
      }
      System.out.println(jsonArray);
    }
    else {
      // we then pop the stack and output results one by one
      while (!stack.empty()) {
        current = stack.pop();
        if (current.getErrorHandlingType().equals("DELETION")) {
          // print out the result
          System.out.println(String.format("Unparseable portion: Start Line %1$s, End Line %2$s, "
                  + "Start Column %3$s, End Column %4$s, %5$s", current.getStartLine(),
              current.getEndLine(), current.getStartColumn(), current.getEndColumn(),
              current.getErrorHandlingType()));
        }
        else {
          System.out.println(String.format("Unparseable portion: Start Line %1$s, End Line %2$s, "
                  + "Start Column %3$s, End Column %4$s, %5$s: replaced %6$s with %7$s",
              current.getStartLine(), current.getEndLine(), current.getStartColumn(),
              current.getEndColumn(), current.getErrorHandlingType(), current.getReplaceFrom(),
              current.getReplaceTo()));
        }
      }
>>>>>>> 1373c921
    }
    return returnNodes;
  }

  /**
   * This is where the code for the algorithm resides: essentially, there is a loop that
   * constantly inputs a new query after adequate error handling. The loop terminates once
   * the parsing doesn't throw any errors, and in the case that it went through a smaller
   * number of unparseable components than the global minimum, it sets the solution as
   * the global solution and also alters the minimumUnparseableComp variable.
   *
   * TODO: implement errorLimit logic, deal with exception casting
   */
  private void loop(String inputQuery, int errorLimit, Node parent, int depth,
      LocationTracker locationTracker) {
    // termination for branch
    if (depth > minimumUnparseableComp) {
      return;
    }
    try {
      parser.parseQuery(inputQuery);
    } catch (Exception e) {
      System.out.println(inputQuery);
      /* generates new queries through deletion and replacement */
      SqlParserPos pos = ((SqlParseException) e).getPos();

      // if statement checks for EOF and same line number
      if ((pos.getLineNum() != 0 && pos.getColumnNum() != 0) &&
          pos.getLineNum() == pos.getEndLineNum() &&
          !(pos.getColumnNum() == pos.getEndColumnNum()
          && (inputQuery.length() - 1 ==
              findNthIndexOf(inputQuery, '\n', pos.getLineNum() - 1) + pos.getColumnNum()
              || inputQuery.length() ==
              findNthIndexOf(inputQuery, '\n', pos.getLineNum() - 1) + pos.getColumnNum()
          ))) {
        // gets the error location in the original query
        Pair originalStart =
            locationTracker.getOriginalPosition(pos.getLineNum(), pos.getColumnNum());
        Pair originalEnd =
            locationTracker.getOriginalPosition(pos.getLineNum(), pos.getEndColumnNum());;

        /* deletion: gets the new query, creates a node, and calls the loop again */
        // gets the new query
        String deletionQuery = deletion(inputQuery, pos.getLineNum(), pos.getColumnNum(),
            pos.getEndLineNum(), pos.getEndColumnNum());

        // updates the location tracker to reflect the deletion
        LocationTracker deletedLt = locationTracker.delete
            (pos.getLineNum(), pos.getColumnNum(), pos.getEndLineNum(), pos.getEndColumnNum());

        // creates a node for this deletion
        Node deletionNode = new Node(parent, originalStart.getX(), originalStart.getY(),
            originalEnd.getX(), originalEnd.getY(), depth + 1);

        // calls the loop again
        loop(deletionQuery, errorLimit, deletionNode, depth + 1, deletedLt);

        /* replacement: gets the new queries, creates nodes, and calls the loop for each of them */
        ArrayList<ReplacedComponent> replacementQueries = replacement(inputQuery, pos.getLineNum(),
            pos.getColumnNum(), pos.getEndLineNum(), pos.getEndColumnNum(),
            ((SqlParseException) e).getExpectedTokenNames());

        // recursively loops through the new queries
        for (ReplacedComponent r: replacementQueries) {
          // updates the location tracker to reflect the replacement
          LocationTracker replacedLt = locationTracker.replace(pos.getLineNum(), pos.getColumnNum(),
              pos.getEndColumnNum(), r.getOriginal(), r.getReplacement());
          Node replacementNode = new Node(parent, originalStart.getX(), originalStart.getY(),
              originalEnd.getX(), originalEnd.getY(), r.getOriginal(), r.getReplacement(),
              depth + 1);
          loop(r.getQuery(), errorLimit, replacementNode, depth + 1, replacedLt);
        }

        /* termination to end the loop if the instance was not a full run through the query.
        In other words, it ensures that the termination condition is not hit on the way back
        up the tree */
        return;
      }
    }
    // termination condition: if the parsing doesn't throw exceptions, then the leaf is reached
    if (depth < minimumUnparseableComp) {
      minimumUnparseableComp = depth;
      solution = parent;
    }
  }

  /**
   * This method implements the deletion mechanism: given the position of the component, it
   * generates a new query with that component deleted.
   */
  static String deletion(String inputQuery, int startLine, int startColumn,
      int endLine, int endColumn) {
    StringBuilder sb = new StringBuilder(inputQuery);
    int[] index = returnIndex(inputQuery, startLine, startColumn, endLine, endColumn);
    sb.delete(index[0], index[1]);
    if (startLine != endLine) {
      // we add a new line character whenever we multi-line delete to keep queries in same line
      sb.insert(index[0], '\n');
    }
    return sb.toString();
  }

  /**
   * This method implements the replacement mechanism: given the position of the component, and
   * given the help of the ReplacementLogic class, it determines what to replace the component
   * with and generates the new query based on it. It then returns a list of ReplacedComponents
   * containing the new query and the two components that we replace from/to.
   *
   * This is a design decision made due to the fact that we need to expose to the loop the word
   * being replaced and the word we're replacing with.
   *
   * n is the number of replacements we choose to have
   */
  static ArrayList<ReplacedComponent> replacement(String inputQuery, int startLine, int startColumn,
      int endLine, int endColumn, Collection<String> expectedTokens) {
    // call ReplacementLogic
    ArrayList<String> finalList = ReplacementLogic.replace(inputQuery,
        expectedTokensFilter(expectedTokens));

    ArrayList<ReplacedComponent> result = new ArrayList<>();

    // get word to replace from
    int[] index = returnIndex(inputQuery, startLine, startColumn, endLine, endColumn);
    String replaceFrom = inputQuery.substring(index[0], index[1]);

    // generate the new queries. We need to re-instantiate the StringBuilder each time
    for (String replaceTo: finalList) {
      // replace the token
      StringBuilder sb = new StringBuilder(inputQuery);
      sb.replace(index[0], index[1], replaceTo);
      result.add(new ReplacedComponent(sb.toString(), replaceFrom, replaceTo));
    }
    return result;
  }

  /**
   * This method filters out quotations from the expected tokens
   */
  static ArrayList<String> expectedTokensFilter(Collection<String> expectedTokens) {
    // filter out the quotations
    ArrayList<String> filtered = new ArrayList<>();
    for (String s : expectedTokens) {
      s = s.replace("\"", "");
      filtered.add(s);
    }

    return filtered;
  }

  /**
   * This helper method returns the beginning and ending index for the component of the given
   * query specified by the startLine, startColumn, and endColumn
   */
  static int[] returnIndex(String inputQuery, int startLine, int startColumn, int endLine,
      int endColumn) {
    int[] result = new int[2];
    // when the exception occurs in line 1
    if (startLine == 1 && endLine == 1) {
      result[0] = startColumn - 1;
      result[1] = endColumn;
    }
    else if (startLine == 1) {
      result[0] = startColumn - 1;
      result[1] = findNthIndexOf(inputQuery, '\n', endLine - 1) + endColumn + 1;
    }
    else {
      int position = findNthIndexOf(inputQuery, '\n', startLine - 1);
      int endPosition = findNthIndexOf(inputQuery, '\n', endLine - 1);
      result[0] = position + startColumn;
      result[1] = endPosition + endColumn + 1;
    }

    return result;
  }

  /**
   * This helper method returns the index of the nth occurrence of key character in the input
   * string. Returns -1 if there is no such instance.
   */
  static int findNthIndexOf(String string, char key, int n) {
    int position = string.indexOf(key);
    while (n > 1) {
      if (position == -1) {
        return position;
      }
      position = string.indexOf(key, position + 1);
      n -= 1;
    }
    return position;
  }
}<|MERGE_RESOLUTION|>--- conflicted
+++ resolved
@@ -1,13 +1,11 @@
 package com.google.bigquery;
 
 import java.util.ArrayList;
-import java.util.Collection;
 import java.util.List;
 import java.util.Stack;
+import java.util.Collection;
 import org.apache.calcite.sql.parser.SqlParseException;
 import org.apache.calcite.sql.parser.SqlParserPos;
-import org.json.simple.JSONArray;
-import org.json.simple.JSONObject;
 
 /**
  * This class is where the main logic lives for the algorithm that this tool utilizes. It will
@@ -44,11 +42,7 @@
    *
    * TODO: runtime limit support
    */
-<<<<<<< HEAD
   public List<Node> run(String originalQuery, int errorLimit,
-=======
-  public void run(String originalQuery, boolean jsonOutput, int errorLimit,
->>>>>>> 1373c921
       LocationTracker locationTracker) {
 
     // uses the loop function to generate and traverse the tree of possible error recoveries
@@ -69,60 +63,11 @@
       stack.push(current);
       current = current.getParent();
     }
-<<<<<<< HEAD
 
     List<Node> returnNodes = new ArrayList<>();
     while(!stack.empty()) {
       current = stack.pop();
       returnNodes.add(current);
-=======
-    
-    if (jsonOutput) {
-      JSONArray jsonArray = new JSONArray();
-      while(!stack.empty()) {
-        current = stack.pop();
-        JSONObject errorPosition = new JSONObject();
-        errorPosition.put("startLine", current.getStartLine());
-        errorPosition.put("startColumn", current.getStartColumn());
-        errorPosition.put("endLine", current.getEndLine());
-        errorPosition.put("endColumn", current.getEndColumn());
-        if (current.getErrorHandlingType().equals("DELETION")) {
-          JSONObject deletionJson = new JSONObject();
-          deletionJson.put("error_position", errorPosition);
-          deletionJson.put("error_type", "DELETION");
-          jsonArray.add(deletionJson);
-        }
-        else {
-          JSONObject replaceJson = new JSONObject();
-          replaceJson.put("error_position", errorPosition);
-          replaceJson.put("error_type", "REPLACEMENT");
-          replaceJson.put("replacedFrom", current.getReplaceFrom());
-          replaceJson.put("replacedTo", current.getReplaceTo());
-          jsonArray.add(replaceJson);
-        }
-      }
-      System.out.println(jsonArray);
-    }
-    else {
-      // we then pop the stack and output results one by one
-      while (!stack.empty()) {
-        current = stack.pop();
-        if (current.getErrorHandlingType().equals("DELETION")) {
-          // print out the result
-          System.out.println(String.format("Unparseable portion: Start Line %1$s, End Line %2$s, "
-                  + "Start Column %3$s, End Column %4$s, %5$s", current.getStartLine(),
-              current.getEndLine(), current.getStartColumn(), current.getEndColumn(),
-              current.getErrorHandlingType()));
-        }
-        else {
-          System.out.println(String.format("Unparseable portion: Start Line %1$s, End Line %2$s, "
-                  + "Start Column %3$s, End Column %4$s, %5$s: replaced %6$s with %7$s",
-              current.getStartLine(), current.getEndLine(), current.getStartColumn(),
-              current.getEndColumn(), current.getErrorHandlingType(), current.getReplaceFrom(),
-              current.getReplaceTo()));
-        }
-      }
->>>>>>> 1373c921
     }
     return returnNodes;
   }
