package com.google.bigquery;

import java.util.ArrayList;
import java.util.Collection;
import org.apache.calcite.sql.parser.SqlParseException;
import org.apache.calcite.sql.parser.SqlParserPos;

/**
 * This class is where the main logic lives for the algorithm that this tool utilizes. It will
 * also be in charge of outputting the results.
 *
 * Note: functions in this class are left as package private for testing purposes. The visibility
 * (public/private) will properly be set in upcoming PR's.
 */
public class QueryBreakdown {

  // global fields that keeps track of the minimum unparseable component so far
  private int minimumUnparseableComp;
  private Node solution;

  // the generated tree
  private Node root;
  private Parser parser;

  /**
   * Constructor for the QueryBreakdown object. We model this class as an object rather than
   * through static methods because the user should be able to call QueryBreakdown multiple
   * times and create multiple instances of it.
   */
  public QueryBreakdown(Parser parser) {
<<<<<<< HEAD
    minimumUnparseableComp = Integer.MAX_VALUE;
    root = new Node();
=======
    this.minimumUnparseableComp = Integer.MAX_VALUE;
    this.root = new Node();
>>>>>>> f0319684
    this.parser = parser;
  }

  /**
   * This is the method that will run QueryBreakdown given an original query and output
   * it to the specified output file or commandline. The provided errorLimit will stop the
   * tool from running over a certain time.
   *
   * TODO: output file feature and runtime limit support
   */
<<<<<<< HEAD
  public void run(String originalQuery, String outputFile, int errorLimit, LocationTracker lt) {

    // uses the loop function to generate and traverse the tree of possible error recoveries
    // this will set the variable solution
    loop(originalQuery, errorLimit, root, 0, lt);
=======
  public void run(String originalQuery, String outputFile, int errorLimit) {

    // uses the loop function to generate and traverse the tree of possible error recoveries
    // this will set the variable solution
    loop(originalQuery, errorLimit, root, 0);
>>>>>>> f0319684

    // case where entire query can be parsed
    if (solution.equals(root)) {
      System.out.println("The entire query can be parsed without error");
    }

    // write termination logic for output (tracing the node back, reconstructing path, output)
    Node current = solution;
    while (current.getParent() != null) {
      // print out the result
<<<<<<< HEAD
      System.out.println("Unparseable portion: Start Line " + current.getStartLine() +
          ", End Line " + current.getEndLine() + ", Start Column " + current.getStartColumn() +
          ", End Column " + current.getEndColumn() + ", " + current.getErrorHandlingType());

      // if replacement
      if (current.getErrorHandlingType().equals("REPLACEMENT")) {
        System.out.println(":replaced " + current.getReplaceFrom() + " with " +
            current.getReplaceTo() + "\n");
=======
      System.out.println(String.format("Unparseable portion: Start Line %1$s, End Line %2$s, "
          + "Start Column %3$s, End Column %4$s, %5$s", current.getStartLine(),
          current.getEndLine(), current.getStartColumn(), current.getEndColumn(),
          current.getErrorHandlingType()));

      // if replacement
      if (current.getErrorHandlingType().equals("Replacement")) {
        System.out.print(String.format(": replaced %1$s with %2$s", current.getReplaceFrom(),
            current.getReplaceTo()));
>>>>>>> f0319684
      }

      // update for loop
      current = current.getParent();
    }
  }

  /**
   * This is where the code for the algorithm resides: essentially, there is a loop that
   * constantly inputs a new query after adequate error handling. The loop terminates once
   * the parsing doesn't throw any errors, and in the case that it went through a smaller
   * number of unparseable components than the global minimum, it sets the solution as
   * the global solution and also alters the minimumUnparseableComp variable.
   *
   * TODO: implement errorLimit logic, deal with exception casting
   */
<<<<<<< HEAD
  private void loop(String inputQuery, int errorLimit, Node parent, int depth,
      LocationTracker lt) {
    // termination for branch
    if (depth > minimumUnparseableComp) {
      return;
    }
=======
  private void loop(String inputQuery, int errorLimit, Node parent, int depth) {
>>>>>>> f0319684
    try {
      parser.parseQuery(inputQuery);
    } catch (Exception e) {
      // generates new queries through deletion and replacement
      SqlParserPos pos = ((SqlParseException) e).getPos();

      //deletion: gets the new query, creates a node, and calls the loop again
      String deletionQuery = deletion(inputQuery, pos.getLineNum(), pos.getColumnNum(),
          pos.getEndColumnNum());
<<<<<<< HEAD
      LocationTracker deletedLt = lt.delete(pos.getLineNum(), pos.getColumnNum(),
          pos.getEndColumnNum());
      Node deletionNode = new Node(parent, pos.getLineNum(), pos.getColumnNum(),
          pos.getEndLineNum(), pos.getEndColumnNum(), depth + 1 );
      loop(deletionQuery, errorLimit, deletionNode, depth + 1, deletedLt);

      /**
      // replacement: gets the new queries, creates nodes, and calls the loop for each of them
      ArrayList<ReplacedComponent> replacementQueries = replacement(inputQuery, pos.getLineNum(),
=======
      Node deletionNode = new Node(parent, pos.getLineNum(), pos.getColumnNum(),
          pos.getEndLineNum(), pos.getEndColumnNum(), depth + 1 );
      loop(deletionQuery, errorLimit, deletionNode, depth + 1);
      /**
      // replacement: gets the new queries, creates nodes, and calls the loop for each of them
      ArrayList<ReplacedComponent> replacementQueries= replacement(inputQuery, pos.getLineNum(),
>>>>>>> f0319684
          pos.getColumnNum(), pos.getEndColumnNum(),
          ((SqlParseException) e).getExpectedTokenNames());

      // recursively loops through the new queries
      for (ReplacedComponent r: replacementQueries) {
        Node replacementNode = new Node(parent, pos.getLineNum(), pos.getColumnNum(),
            pos.getEndLineNum(), pos.getEndColumnNum(), r.getOriginal(), r.getReplacement(),
            depth + 1);
<<<<<<< HEAD
        loop(r.getQuery(), errorLimit, replacementNode, depth + 1);
      }
       **/
=======
        System.out.println("REPL" + r.getQuery());
        loop(r.getQuery(), errorLimit, replacementNode, depth + 1);
      }
       **/

>>>>>>> f0319684
      /* termination to end the loop if the instance was not a full run through the query.
      In other words, it ensures that the termination condition is not hit on the way back
      up the tree */
      return;
    }
    // termination condition: if the parsing doesn't throw exceptions, then the leaf is reached
    if (depth < minimumUnparseableComp) {
      minimumUnparseableComp = depth;
      solution = parent;
    }
  }

  /**
   * This method implements the deletion mechanism: given the position of the component, it
   * generates a new query with that component deleted.
   */
  static String deletion(String inputQuery, int startLine, int startColumn,
      int endColumn) {
    StringBuilder sb = new StringBuilder(inputQuery);

    int[] index = returnIndex(inputQuery, startLine, startColumn, endColumn);
    // when the exception occurs in line 1
    if (startLine == 1) {
      // deals with extra spacing when deleting
      if (inputQuery.charAt(startColumn - 2) == ' ') {
        index[0] = startColumn - 2;
      }
    }
    else {
      int position = findNthIndexOf(inputQuery, '\n', startLine -1);
      // deals with extra spacing when deleting
      if (inputQuery.charAt(position + startColumn - 1) == ' ') {
        index[0] = position + startColumn - 1;
      }
    }

    sb.delete(index[0], index[1]);
    return sb.toString();
  }

  /**
   * This method implements the replacement mechanism: given the position of the component, and
   * given the help of the ReplacementLogic class, it determines what to replace the component
   * with and generates the new query based on it. It then returns a list of ReplacedComponents
   * containing the new query and the two components that we replace from/to.
   *
   * This is a design decision made due to the fact that we need to expose to the loop the word
   * being replaced and the word we're replacing with.
   *
   * TODO: deal with instances where there are no replacement options
   */
  static ArrayList<ReplacedComponent> replacement(String inputQuery, int startLine, int startColumn,
      int endColumn, Collection<String> expectedTokens) {
    // call ReplacementLogic
    ArrayList<String> finalList = ReplacementLogic.replace(inputQuery,
        expectedTokensFilter(expectedTokens));

    ArrayList<ReplacedComponent> result = new ArrayList<>();

    // get word to replace from
    int[] index = returnIndex(inputQuery, startLine, startColumn, endColumn);
    String replaceFrom = inputQuery.substring(index[0], index[1]);

    // generate the new queries. We need to re-instantiate the StringBuilder each time
    for (String replaceTo: finalList) {
      // replace the token
      StringBuilder sb = new StringBuilder(inputQuery);
      sb.replace(index[0], index[1], replaceTo);
      result.add(new ReplacedComponent(sb.toString(), replaceFrom, replaceTo));
    }
    return result;
  }

  /**
   * This method filters out EOF from the expected tokens as well as the quotations
   */
  static ArrayList<String> expectedTokensFilter(Collection<String> expectedTokens) {
    // remove EOF
    if (expectedTokens.contains("<EOF>")) {
      expectedTokens.remove("<EOF>");
    }

    // filter out the quotations
    ArrayList<String> filtered = new ArrayList<>();
    for (String s : expectedTokens) {
      s = s.replace("\"", "");
      filtered.add(s);
    }

    return filtered;
  }

  /**
   * This helper method returns the beginning and ending index for the component of the given
   * query specified by the startLine, startColumn, and endColumn
   */
  static int[] returnIndex(String inputQuery, int startLine, int startColumn, int endColumn) {
    int[] result = new int[2];
    // when the exception occurs in line 1
    if (startLine == 1) {
      result[0] = startColumn - 1;
      result[1] = endColumn;
    }
    else {
      int position = findNthIndexOf(inputQuery, '\n', startLine -1);
      result[0] = position + startColumn;
      result[1] = position + endColumn + 1;
    }

    return result;
  }

  /**
   * This helper method returns the index of the nth occurrence of key character in the input
   * string. Returns -1 if there is no such instance.
   */
  static int findNthIndexOf(String string, char key, int n) {
    int position = string.indexOf(key);
    while (n > 1) {
      if (position == -1) {
        return position;
      }
      position = string.indexOf(key, position + 1);
      n -= 1;
    }
    return position;
  }
}<|MERGE_RESOLUTION|>--- conflicted
+++ resolved
@@ -28,13 +28,8 @@
    * times and create multiple instances of it.
    */
   public QueryBreakdown(Parser parser) {
-<<<<<<< HEAD
-    minimumUnparseableComp = Integer.MAX_VALUE;
-    root = new Node();
-=======
     this.minimumUnparseableComp = Integer.MAX_VALUE;
     this.root = new Node();
->>>>>>> f0319684
     this.parser = parser;
   }
 
@@ -45,19 +40,11 @@
    *
    * TODO: output file feature and runtime limit support
    */
-<<<<<<< HEAD
   public void run(String originalQuery, String outputFile, int errorLimit, LocationTracker lt) {
 
     // uses the loop function to generate and traverse the tree of possible error recoveries
     // this will set the variable solution
     loop(originalQuery, errorLimit, root, 0, lt);
-=======
-  public void run(String originalQuery, String outputFile, int errorLimit) {
-
-    // uses the loop function to generate and traverse the tree of possible error recoveries
-    // this will set the variable solution
-    loop(originalQuery, errorLimit, root, 0);
->>>>>>> f0319684
 
     // case where entire query can be parsed
     if (solution.equals(root)) {
@@ -68,16 +55,6 @@
     Node current = solution;
     while (current.getParent() != null) {
       // print out the result
-<<<<<<< HEAD
-      System.out.println("Unparseable portion: Start Line " + current.getStartLine() +
-          ", End Line " + current.getEndLine() + ", Start Column " + current.getStartColumn() +
-          ", End Column " + current.getEndColumn() + ", " + current.getErrorHandlingType());
-
-      // if replacement
-      if (current.getErrorHandlingType().equals("REPLACEMENT")) {
-        System.out.println(":replaced " + current.getReplaceFrom() + " with " +
-            current.getReplaceTo() + "\n");
-=======
       System.out.println(String.format("Unparseable portion: Start Line %1$s, End Line %2$s, "
           + "Start Column %3$s, End Column %4$s, %5$s", current.getStartLine(),
           current.getEndLine(), current.getStartColumn(), current.getEndColumn(),
@@ -87,7 +64,6 @@
       if (current.getErrorHandlingType().equals("Replacement")) {
         System.out.print(String.format(": replaced %1$s with %2$s", current.getReplaceFrom(),
             current.getReplaceTo()));
->>>>>>> f0319684
       }
 
       // update for loop
@@ -104,16 +80,12 @@
    *
    * TODO: implement errorLimit logic, deal with exception casting
    */
-<<<<<<< HEAD
   private void loop(String inputQuery, int errorLimit, Node parent, int depth,
       LocationTracker lt) {
     // termination for branch
     if (depth > minimumUnparseableComp) {
       return;
     }
-=======
-  private void loop(String inputQuery, int errorLimit, Node parent, int depth) {
->>>>>>> f0319684
     try {
       parser.parseQuery(inputQuery);
     } catch (Exception e) {
@@ -123,7 +95,6 @@
       //deletion: gets the new query, creates a node, and calls the loop again
       String deletionQuery = deletion(inputQuery, pos.getLineNum(), pos.getColumnNum(),
           pos.getEndColumnNum());
-<<<<<<< HEAD
       LocationTracker deletedLt = lt.delete(pos.getLineNum(), pos.getColumnNum(),
           pos.getEndColumnNum());
       Node deletionNode = new Node(parent, pos.getLineNum(), pos.getColumnNum(),
@@ -133,14 +104,6 @@
       /**
       // replacement: gets the new queries, creates nodes, and calls the loop for each of them
       ArrayList<ReplacedComponent> replacementQueries = replacement(inputQuery, pos.getLineNum(),
-=======
-      Node deletionNode = new Node(parent, pos.getLineNum(), pos.getColumnNum(),
-          pos.getEndLineNum(), pos.getEndColumnNum(), depth + 1 );
-      loop(deletionQuery, errorLimit, deletionNode, depth + 1);
-      /**
-      // replacement: gets the new queries, creates nodes, and calls the loop for each of them
-      ArrayList<ReplacedComponent> replacementQueries= replacement(inputQuery, pos.getLineNum(),
->>>>>>> f0319684
           pos.getColumnNum(), pos.getEndColumnNum(),
           ((SqlParseException) e).getExpectedTokenNames());
 
@@ -149,17 +112,10 @@
         Node replacementNode = new Node(parent, pos.getLineNum(), pos.getColumnNum(),
             pos.getEndLineNum(), pos.getEndColumnNum(), r.getOriginal(), r.getReplacement(),
             depth + 1);
-<<<<<<< HEAD
         loop(r.getQuery(), errorLimit, replacementNode, depth + 1);
       }
        **/
-=======
-        System.out.println("REPL" + r.getQuery());
-        loop(r.getQuery(), errorLimit, replacementNode, depth + 1);
-      }
-       **/
-
->>>>>>> f0319684
+
       /* termination to end the loop if the instance was not a full run through the query.
       In other words, it ensures that the termination condition is not hit on the way back
       up the tree */
