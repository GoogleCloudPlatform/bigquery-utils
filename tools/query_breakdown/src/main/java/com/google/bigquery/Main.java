package com.google.bigquery;

import static java.lang.System.exit;

<<<<<<< HEAD
import java.util.ArrayList;
import java.util.List;
import org.apache.commons.cli.*;

import java.io.IOException;
import org.json.simple.JSONArray;
=======
import org.apache.commons.cli.*;

import java.io.IOException;
>>>>>>> 1373c921

/**
 * This file is the main file for the command line tool.
 * Usage: query_breakdown -i <PATH> [-j] [-l <INTEGER>]
 * -i, --inputFile, PATH: this command specifies the path to the file containing queries to be
 *                    inputted into the tool. It is therefore mandatory
<<<<<<< HEAD
 * -j, --json, PATH: this command specifies whether the program should output the results in a
 *                   json format. It is therefore optional
 * -l, --limit, PATH: this command specifies the path to an integer that the tool takes as a
=======
 * -j, --json: this command specifies whether the program should output the results in a
 *                   json format. It is therefore optional
 * -l, --limit, INTEGER: this command specifies the path to an integer that the tool takes as a
>>>>>>> 1373c921
 *                    limit for the number of errors to be explored, thereby controlling the
 *                    runtime. It is therefore optional
 *
 * Sample Usage: query_breakdown -i input.txt
 *               query_breakdown -i input2.txt -j -l 3
 *               query_breakdown -i input3.txt -j
 *               query_breakdown -i input4.txt -l 6
 */
public class Main {
  public static void main(String[] args) {
    String inputFile = null;
    int errorLimit = 0;
    boolean jsonOutput = false;
    CommandLine cl = createCommand(args);

    // if there is an error in parsing the commandline
    if (cl == null) {
      exit(1);
    }

    if (cl.hasOption("i")) {
      inputFile = cl.getOptionValue("i");
    }
    if (cl.hasOption("j")) {
      jsonOutput = true;
    }
    if (cl.hasOption("l")) {
      errorLimit = Integer.parseInt( cl.getOptionValue("l"));
    }

    InputReader ir = null;
    // this is where we will put the file I/O logic through the input reader.
    try {
<<<<<<< HEAD
      ir = new InputReader(inputFile);
=======
      originalQuery = ir.readInput(inputFile);
>>>>>>> 1373c921
    } catch (IOException e) {
      System.out.println("there was an I/O error while reading the input");
      e.printStackTrace();
      exit(1);
    }

    /* this is where we feed in the original queries to QueryBreakdown, which will find
       all the unparseable components of the query.
     */
<<<<<<< HEAD
    if (ir.getLocationTrackers().size() != ir.getQueries().size()) {
      System.out.println("there was an error in input parsing: wrong number of queries and "
          + "location trackers");
      exit(1);
    }

    // runs the tool on multiple queries
    List<String> queries = ir.getQueries();
    List<LocationTracker> locationTrackers = ir.getLocationTrackers();
    List<Node> endResult = new ArrayList<>();
    for (int i = 0; i < queries.size(); i++) {
      QueryBreakdown qb = new QueryBreakdown(new CalciteParser());
      List<Node> result = qb.run(queries.get(i), errorLimit, locationTrackers.get(i));
      endResult.addAll(result);
    }

    // outputs the results
    if (jsonOutput) {
      JSONArray jsonArray = new JSONArray();
      for (Node node: endResult) {
        jsonArray.add(node.toJSON());
      }
      System.out.println(jsonArray);
    }
    else {
      for (Node node: endResult) {
        System.out.println(node.toString());
      }
    }
=======
    QueryBreakdown qb = new QueryBreakdown(new CalciteParser());
    qb.run(originalQuery, jsonOutput, errorLimit, ir.getLocationTracker());
>>>>>>> 1373c921
  }

  /**
   * This is the method that instantiates a CommandLine object for the Apache CLI Interface.
   * It deals with command line parsing as well as help generation once parsing is unavailable
   */
  public static CommandLine createCommand(String[] args) {
    CommandLineParser parser = new DefaultParser();
    Options options = createOptions();
    HelpFormatter help = new HelpFormatter();

    CommandLine cl = null;
    try {
      cl = parser.parse(options, args);
    } catch (ParseException e) {
      System.out.println("there was an issue parsing the commandline" + e.getMessage());
      help.printHelp("query_breakdown", options, true);
    }

    return cl;
  }

  /**
   * This is the method that instantiates options for the Apache CLI interface
   */
  public static Options createOptions() {
    Options options = new Options();
    options.addOption(Option.builder("i").required(true).longOpt("inputFile").hasArg(true)
        .argName("PATH").desc("this command specifies the path to the file "
            + "containing queries to be inputted into the tool. It is therefore mandatory")
        .build());
    options.addOption(Option.builder("j").longOpt("json")
            .desc("this command specifies whether the program should output the results in a \n"
                    + "json format. It is therefore optional").build());
    options.addOption(Option.builder("l").longOpt("limit").hasArg(true).argName("INTEGER")
        .desc("this command specifies the path to an integer that the tools takes "
            + "as a limit for the number of errors to be explored, thereby controlling"
            + "the runtime. It is therefore optional").build());
    return options;
  }
}<|MERGE_RESOLUTION|>--- conflicted
+++ resolved
@@ -2,33 +2,21 @@
 
 import static java.lang.System.exit;
 
-<<<<<<< HEAD
 import java.util.ArrayList;
 import java.util.List;
 import org.apache.commons.cli.*;
 
 import java.io.IOException;
 import org.json.simple.JSONArray;
-=======
-import org.apache.commons.cli.*;
-
-import java.io.IOException;
->>>>>>> 1373c921
 
 /**
  * This file is the main file for the command line tool.
  * Usage: query_breakdown -i <PATH> [-j] [-l <INTEGER>]
  * -i, --inputFile, PATH: this command specifies the path to the file containing queries to be
  *                    inputted into the tool. It is therefore mandatory
-<<<<<<< HEAD
- * -j, --json, PATH: this command specifies whether the program should output the results in a
- *                   json format. It is therefore optional
- * -l, --limit, PATH: this command specifies the path to an integer that the tool takes as a
-=======
  * -j, --json: this command specifies whether the program should output the results in a
  *                   json format. It is therefore optional
  * -l, --limit, INTEGER: this command specifies the path to an integer that the tool takes as a
->>>>>>> 1373c921
  *                    limit for the number of errors to be explored, thereby controlling the
  *                    runtime. It is therefore optional
  *
@@ -62,11 +50,7 @@
     InputReader ir = null;
     // this is where we will put the file I/O logic through the input reader.
     try {
-<<<<<<< HEAD
       ir = new InputReader(inputFile);
-=======
-      originalQuery = ir.readInput(inputFile);
->>>>>>> 1373c921
     } catch (IOException e) {
       System.out.println("there was an I/O error while reading the input");
       e.printStackTrace();
@@ -76,7 +60,6 @@
     /* this is where we feed in the original queries to QueryBreakdown, which will find
        all the unparseable components of the query.
      */
-<<<<<<< HEAD
     if (ir.getLocationTrackers().size() != ir.getQueries().size()) {
       System.out.println("there was an error in input parsing: wrong number of queries and "
           + "location trackers");
@@ -106,10 +89,6 @@
         System.out.println(node.toString());
       }
     }
-=======
-    QueryBreakdown qb = new QueryBreakdown(new CalciteParser());
-    qb.run(originalQuery, jsonOutput, errorLimit, ir.getLocationTracker());
->>>>>>> 1373c921
   }
 
   /**
