package com.google.bigquery;

import java.util.ArrayList;

/**
 * This class represents a single node in the tree visualization of the algorithm. Below are fields
 * necessary for implementation.
 */
public class Node {

  // ensures tree structure

  private ArrayList<Node> children;
  private Node parent;

  // ensures that we know which location the error occurs in
  private int startLine;
  private int startColumn;
  private int endLine;
  private int endColumn;

  // ensures that we know how the error was handled
  private String replaceFrom;
  private String replaceTo;

  // ensures that we know what the performance measure is and how our current path is doing
  private int unparseableCount;

  // indicates how we handled the error
  enum ErrorHandlingType {
    DELETION,
    REPLACEMENT
  }

  ErrorHandlingType type;

  /**
   * constructor for the node class for deletion
   */
  public Node (Node parent, int startLine, int startColumn, int endLine, int endColumn,
      int unparseableCount) {
    this.parent = parent;
    this.startLine = startLine;
    this.startColumn = startColumn;
    this.endLine = endLine;
    this.endColumn = endColumn;
    type = ErrorHandlingType.DELETION;
    this.unparseableCount = unparseableCount;
  }

  /**
   * constructor for the node class for replacement
   */
  public Node (Node parent, int startLine, int startColumn, int endLine, int endColumn,
      String replaceFrom, String replaceTo, int unparseableCount) {
    this.parent = parent;
    this.startLine = startLine;
    this.startColumn = startColumn;
    this.endLine = endLine;
    this.endColumn = endColumn;
    type = ErrorHandlingType.REPLACEMENT;
    this.replaceFrom = replaceFrom;
    this.replaceTo = replaceTo;
    this.unparseableCount = unparseableCount;
  }

  /**
   * Override toString method for better debugging
   */
  @Override
  public String toString() {
<<<<<<< HEAD
    return "Parent: " + parent.getStartColumn() + parent.getEndColumn()
        + "\nstartLine: " + startLine + "\nstartColumn: " + startColumn + "\nendLine: " + endLine
    + "\nendColumn: " + endColumn + "\ntype: " + type + "\nreplaceFrom: " + replaceFrom +
        "\nreplaceTo: " + replaceTo + "\nunparseableCount: " + unparseableCount;
=======
    return String.format("Parent: %1$s, %2$s\nstartline: %3$s\nstartColumn: %4$s"
        + "\nendLine: %5$s\nendColumn: %6$s\ntype: %7$s\nreplaceFrom: %8$s\nreplaceTo: %9$s\n"
        + "unparseableCount: %10$s\n", parent.getStartColumn(), parent.getEndColumn(), startLine,
        startColumn, endLine, endColumn, type, replaceFrom, replaceTo, unparseableCount);
>>>>>>> f0319684
  }

  /**
   * no args constructor for the root node
   */
  public Node () {}

  /**
   * getters for fields
   */
  public Node getParent() {
    return parent;
  }

  public int getStartLine() {
    return startLine;
  }

  public int getStartColumn() {
    return startColumn;
  }

  public int getEndLine() {
    return endLine;
  }

  public int getEndColumn() {
    return endColumn;
  }

  public String getReplaceFrom() {
    return replaceFrom;
  }

  public String getReplaceTo() {
    return replaceTo;
  }

  public String getErrorHandlingType() {
    return type.toString();
  }
}<|MERGE_RESOLUTION|>--- conflicted
+++ resolved
@@ -69,17 +69,10 @@
    */
   @Override
   public String toString() {
-<<<<<<< HEAD
-    return "Parent: " + parent.getStartColumn() + parent.getEndColumn()
-        + "\nstartLine: " + startLine + "\nstartColumn: " + startColumn + "\nendLine: " + endLine
-    + "\nendColumn: " + endColumn + "\ntype: " + type + "\nreplaceFrom: " + replaceFrom +
-        "\nreplaceTo: " + replaceTo + "\nunparseableCount: " + unparseableCount;
-=======
     return String.format("Parent: %1$s, %2$s\nstartline: %3$s\nstartColumn: %4$s"
         + "\nendLine: %5$s\nendColumn: %6$s\ntype: %7$s\nreplaceFrom: %8$s\nreplaceTo: %9$s\n"
         + "unparseableCount: %10$s\n", parent.getStartColumn(), parent.getEndColumn(), startLine,
         startColumn, endLine, endColumn, type, replaceFrom, replaceTo, unparseableCount);
->>>>>>> f0319684
   }
 
   /**
