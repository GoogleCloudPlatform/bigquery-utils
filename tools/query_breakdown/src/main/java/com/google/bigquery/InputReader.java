--- conflicted
+++ resolved
@@ -10,22 +10,13 @@
  * into queries and data-cleaning if needed.
  */
 public class InputReader {
-
-<<<<<<< HEAD
-  private LocationTracker lt;
-=======
   private LocationTracker locationTracker;
->>>>>>> b280d89c
 
   /**
    * Constructor for the class
    */
   public InputReader() {
-<<<<<<< HEAD
-    lt = new LocationTracker();
-=======
     locationTracker = new LocationTracker();
->>>>>>> b280d89c
   }
 
   /**
@@ -38,36 +29,6 @@
   public String readInput(String filename) throws IOException {
     BufferedReader reader = new BufferedReader(new FileReader(filename));
     StringBuilder sb = new StringBuilder();
-<<<<<<< HEAD
-
-    // local state for input reading
-    int current = reader.read();
-    int line = 1;
-    int column = 1;
-
-    // for the first line
-    if (current != -1) {
-      lt.addLine();
-    }
-
-    // loop for input reading
-    while (current != -1) {
-      sb.append((char) current);
-
-      // line changes
-      if ((char) current == '\n') {
-        column = 1;
-        line++;
-        lt.addLine();
-      }
-      else {
-        lt.add(line, column);
-        column++;
-      }
-
-      // advance current pointer
-      current = reader.read();
-=======
 
     // local state for input reading
     int current = reader.read();
@@ -134,25 +95,13 @@
 
       // advance current pointer
       current++;
->>>>>>> b280d89c
     }
   }
 
-<<<<<<< HEAD
-    reader.close();
-    return sb.toString();
-  }
-
-=======
->>>>>>> b280d89c
   /**
    * Getter method for LocationTracker of the input
    */
   public LocationTracker getLocationTracker() {
-<<<<<<< HEAD
-    return lt;
-=======
     return locationTracker;
->>>>>>> b280d89c
   }
 }