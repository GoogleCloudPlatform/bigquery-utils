package com.google.cloud.bigquery.utils.queryfixer.fixer;

import com.google.cloud.bigquery.TableId;
import com.google.cloud.bigquery.utils.queryfixer.QueryPositionConverter;
import com.google.cloud.bigquery.utils.queryfixer.entity.FixOption;
import com.google.cloud.bigquery.utils.queryfixer.entity.FixResult;
import com.google.cloud.bigquery.utils.queryfixer.entity.Position;
import com.google.cloud.bigquery.utils.queryfixer.errors.TableNotFoundError;
import com.google.cloud.bigquery.utils.queryfixer.service.BigQueryService;
import com.google.cloud.bigquery.utils.queryfixer.util.PatternMatcher;
import com.google.cloud.bigquery.utils.queryfixer.util.StringUtil;

import java.util.List;
import java.util.stream.Collectors;

/**
 * The fixer class responsible for "table not found" error. It fixes the error by (1) find the
 * similar table under the same project and dataset as the incorrect one, and (2) replace the
 * incorrect one with the most similar table.
 *
 * <p>If no similar tables are found in the dataset, the fixer will directly return the error
 * without providing any fix options.
 */
public class TableNotFoundFixer implements IFixer {

  /** This regex is able to parse both project:dataset.table and dataset.table. */
  private static final String tableIdRegex = "^((.*?):)?(.*?)\\.(.*?)$";

  private final String query;
  private final TableNotFoundError err;
  private final BigQueryService bigQueryService;
  private final QueryPositionConverter queryPositionConverter;

  public TableNotFoundFixer(String query, TableNotFoundError err, BigQueryService bigQueryService) {
    this.query = query;
    this.err = err;
    this.bigQueryService = bigQueryService;
    this.queryPositionConverter = new QueryPositionConverter(query);
  }

  @Override
  public FixResult fix() {
    TableId fullTableId = constructTableId(err.getTableName());
    List<String> tableNames =
        bigQueryService.listTableNames(fullTableId.getProject(), fullTableId.getDataset());

    StringUtil.SimilarStrings similarTables =
        StringUtil.findSimilarWords(tableNames, fullTableId.getTable());

    // This is an arbitrary standard. It requires the candidate table should share at least 50%
    // similarity as the incorrect table typo.
    // TODO: this could be user configurable in future.
    int editDistanceThreshold = (fullTableId.getTable().length() + 1) / 2;

    if (similarTables.getStrings().isEmpty()
        || similarTables.getDistance() > editDistanceThreshold) {
<<<<<<< HEAD
      return FixResult.failure(query, err);
=======
      return FixResult.failure(err, "No similar table was found.");
>>>>>>> 981ab602
    }

    // This method only finds the first occurrence of the incorrect table. It is possible that this
    // table exists in multiple positions of this query. What is worse, it is possible that the
    // table name is also part of a literal, then this auto fixing may have problem. The ultimate
    // solution for this issue is to use Parser to find the correct position of this table.
    int tableStartIndex = findTheIndexOfIncorrectTable();

    List<FixOption> fixOptions =
        similarTables.getStrings().stream()
            .map(
                table -> {
                  String fullTableName =
                      constructFullTableName(
                          fullTableId.getProject(), fullTableId.getDataset(), table);
                  String fixedQuery = replaceTable(fullTableName, tableStartIndex);
                  return FixOption.of(String.format("Change to `%s`", fullTableName), fixedQuery);
                })
            .collect(Collectors.toList());

<<<<<<< HEAD
    String approach = String.format("Replace the table name `%s`", err.getTableName());
    return FixResult.success(query, approach, fixOptions, err);
=======
    return FixResult.success(
        /*approach= */ "Replace the table name.", fixOptions, err, /*isConfident=*/ true);
>>>>>>> 981ab602
  }

  private TableId constructTableId(String fullTableName) {
    List<String> contents = PatternMatcher.extract(fullTableName, tableIdRegex);
    String projectId;
    // Assume the table name from dry-run message is always correct, so no check is performed for
    // matching.
    // If contents[0] == null, it means the table looks like dataset.table, so the project ID should
    // be fetched from the BigQuery Client.
    if (contents.get(0) == null) {
      projectId = bigQueryService.getBigQueryOptions().getProjectId();
    } else {
      projectId = contents.get(1);
    }
    String datasetId = contents.get(2);
    String tableName = contents.get(3);
    return TableId.of(projectId, datasetId, tableName);
  }

  private String constructFullTableName(String projectId, String datasetId, String tableName) {
    return String.format("%s.%s.%s", projectId, datasetId, tableName);
  }

  private int findTheIndexOfIncorrectTable() {
    // The table in the error message is presented in the legacySQL mode, but this fixer is used to
    // fix the
    // standardSQL. Thus, the table name needs to be converted to the one consistent with
    // standardSQL.
    // The change is from project:dataset.table to project.dataset.table.
    String tableName = err.getTableName().replace(':', '.');
    int index = query.indexOf(tableName);

    // Since the TableNotFound error has no position info, this method will convert the index to the
    // position and assign to the `err`.
    Position position = queryPositionConverter.indexToPos(index);
    this.err.setErrorPosition(position);
    return index;
  }

  private String replaceTable(String newTable, int startIndex) {
    return StringUtil.replaceStringBetweenIndex(
        query, startIndex, startIndex + err.getTableName().length(), newTable);
  }
}<|MERGE_RESOLUTION|>--- conflicted
+++ resolved
@@ -54,11 +54,7 @@
 
     if (similarTables.getStrings().isEmpty()
         || similarTables.getDistance() > editDistanceThreshold) {
-<<<<<<< HEAD
-      return FixResult.failure(query, err);
-=======
-      return FixResult.failure(err, "No similar table was found.");
->>>>>>> 981ab602
+      return FixResult.failure(query, err, "No similar table was found.");
     }
 
     // This method only finds the first occurrence of the incorrect table. It is possible that this
@@ -79,13 +75,8 @@
                 })
             .collect(Collectors.toList());
 
-<<<<<<< HEAD
     String approach = String.format("Replace the table name `%s`", err.getTableName());
-    return FixResult.success(query, approach, fixOptions, err);
-=======
-    return FixResult.success(
-        /*approach= */ "Replace the table name.", fixOptions, err, /*isConfident=*/ true);
->>>>>>> 981ab602
+    return FixResult.success(query, approach, fixOptions, err, /*isConfident=*/true);
   }
 
   private TableId constructTableId(String fullTableName) {
