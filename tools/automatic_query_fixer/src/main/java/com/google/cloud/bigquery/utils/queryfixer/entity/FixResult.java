package com.google.cloud.bigquery.utils.queryfixer.entity;

import com.google.cloud.bigquery.utils.queryfixer.errors.BigQuerySqlError;
import lombok.Builder;
import lombok.Value;

import java.util.List;

/** A value class represents the result of fixing an error in a query. */
@Builder
@Value
public class FixResult {

  /** Query to be fixed. */
  String query;

  /** Status of fixing the error. It is either ERROR_FIXED, NO_ERROR. or Failure. */
  Status status;

  /** A list of options to fix this error. */
  List<FixOption> options;

  /** The error message of the error to be fixed */
  String error;

  /**
   * An overview on how the query fixer will fix this error. The details of the fixing will be
   * presented in the options field.
   */
  String approach;

  /** The position at the query where the error occurs. */
  Position errorPosition;

  /** Is query fixer confident about this fixing */
  Boolean isConfident;

  /** The detail why the query fails to be fixed. It is only not null when the Status is FAILURE. */
  String failureDetail;

  /**
   * Create a Failure FixResult indicating that a {@link BigQuerySqlError} can not be fixed.
   *
   * @param query query to be fixed
   * @param error un-fixable error
   * @param failureDetail reason why this fix is failed.
   * @return FixResult with FAILURE Status
   */
<<<<<<< HEAD
  public static FixResult failure(String query, BigQuerySqlError error) {
=======
  public static FixResult failure(BigQuerySqlError error, String failureDetail) {
>>>>>>> 981ab602
    return FixResult.builder()
        .status(Status.FAILURE)
        .query(query)
        .error(error.getErrorSource().getMessage())
        .errorPosition(error.getErrorPosition())
        .failureDetail(failureDetail)
        .build();
  }

  /**
   * Create a Success FixResult with the details on fixing a {@link BigQuerySqlError} in a query.
   *
   * @param query query to be fixed
   * @param approach approach to fix the error
   * @param options detailed options to fix the error by the given approach.
   * @param error error to fix
   * @param isConfident whether the query fixer confident on this fix.
   * @return FixResult with ERROR_FIXED Status
   */
  public static FixResult success(
<<<<<<< HEAD
      String query, String approach, List<FixOption> options, BigQuerySqlError error) {
=======
      String approach, List<FixOption> options, BigQuerySqlError error, boolean isConfident) {
>>>>>>> 981ab602
    return FixResult.builder()
        .status(Status.ERROR_FIXED)
        .query(query)
        .options(options)
        .approach(approach)
        .error(error.getErrorSource().getMessage())
        .errorPosition(error.getErrorPosition())
        .isConfident(isConfident)
        .build();
  }

  /**
   * Create a FixResult indicating a query has no error.
   *
   * @param query query to be fixed
   * @return FixResult with NO_ERROR Status
   */
  public static FixResult noError(String query) {
    return FixResult.builder().status(Status.NO_ERROR).query(query).build();
  }

  /**
   * Create a Failure FixResult caused by an infinite loop in a fix process.
   *
   * @param query query to be fixed
   * @return FixResult with FAILURE
   */
  public static FixResult infiniteLoop(String query) {
    return FixResult.builder()
        .status(Status.FAILURE)
        .query(query)
        .error(
            "The query has been fixed before in this process, which indicates that an infinite loop exist in the fix process.")
        .build();
  }

  public enum Status {
    NO_ERROR,
    ERROR_FIXED,
    FAILURE
  }
}<|MERGE_RESOLUTION|>--- conflicted
+++ resolved
@@ -46,11 +46,7 @@
    * @param failureDetail reason why this fix is failed.
    * @return FixResult with FAILURE Status
    */
-<<<<<<< HEAD
-  public static FixResult failure(String query, BigQuerySqlError error) {
-=======
-  public static FixResult failure(BigQuerySqlError error, String failureDetail) {
->>>>>>> 981ab602
+  public static FixResult failure(String query, BigQuerySqlError error,  String failureDetail) {
     return FixResult.builder()
         .status(Status.FAILURE)
         .query(query)
@@ -71,11 +67,7 @@
    * @return FixResult with ERROR_FIXED Status
    */
   public static FixResult success(
-<<<<<<< HEAD
-      String query, String approach, List<FixOption> options, BigQuerySqlError error) {
-=======
-      String approach, List<FixOption> options, BigQuerySqlError error, boolean isConfident) {
->>>>>>> 981ab602
+      String query, String approach, List<FixOption> options, BigQuerySqlError error, boolean isConfident) {
     return FixResult.builder()
         .status(Status.ERROR_FIXED)
         .query(query)
@@ -107,7 +99,7 @@
     return FixResult.builder()
         .status(Status.FAILURE)
         .query(query)
-        .error(
+        .failureDetail(
             "The query has been fixed before in this process, which indicates that an infinite loop exist in the fix process.")
         .build();
   }
