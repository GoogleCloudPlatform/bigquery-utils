import com.google.gson.Gson;
import graph.MarkovChain;
import graph.Node;
import parser.Dependencies;
import parser.Dependency;
import parser.FeatureIndicator;
import parser.FeatureIndicators;
import token.Tokenizer;

import java.io.BufferedReader;
import java.io.IOException;
import java.nio.file.Files;
import java.nio.file.Path;
import java.nio.file.Paths;
import java.util.*;

import static java.nio.charset.StandardCharsets.UTF_8;

/**
 * Class that parses config file and creates queries from markov chain
 */
public class QueryGenerator {

<<<<<<< HEAD
	private final String filePathConfigDDL = "./src/main/resources/user_config/ddl.json";
	private final String filePathConfigDML = "./src/main/resources/user_config/dml.json";
	private final String filePathConfigDQL = "./src/main/resources/user_config/dql.json";
	private final String filePathDependenciesRoot = "./src/main/resources/dialect_config/root_dependencies.json";
	private final String filePathDependenciesDDL = "./src/main/resources/dialect_config/ddl_dependencies.json";
	private final String filePathDependenciesDML = "./src/main/resources/dialect_config/dml_dependencies.json";
	private final String filePathDependenciesDQL = "./src/main/resources/dialect_config/dql_dependencies.json";

	private final MarkovChain<Query> markovChain;
	private Random r = new Random();
	private Node<Query> source = new Node<>(new Query(FeatureType.FEATURE_ROOT), r);

	public QueryGenerator() {
=======
	/**
	 *
	 * @param dialectConfigPaths
	 * @param userConfigPaths
	 * @param mainUserConfig
	 * @throws Exception
	 */
	public QueryGenerator(String[] dialectConfigPaths, String[] userConfigPaths, String mainUserConfig) throws Exception {
>>>>>>> b6ec1236
		// TODO (Victor):
		//  1. Use parser.Utils to parse user json and create graph.MarkovChain and nodes
		//  2. Generate number of queries given in config
		//  3. pass to them to Keyword or Skeleton

<<<<<<< HEAD
		// create nodes
		Map<String, Node<Query>> nodeMap = new HashMap<>();
		addNodeMap(nodeMap, Paths.get(filePathConfigDDL), r);
		addNodeMap(nodeMap, Paths.get(filePathConfigDML), r);
		addNodeMap(nodeMap, Paths.get(filePathConfigDQL), r);

		// TODO (Victor): Parse these two helper nodes from user config
		nodeMap.put("FEATURE_ROOT", source);
		nodeMap.put("FEATURE_SINK", new Node<>(new Query(FeatureType.FEATURE_SINK), r));

		Map<String, List<String>> neighborMap = new HashMap<>();
		addNeighborMap(neighborMap, nodeMap.keySet(), Paths.get(filePathDependenciesDDL));
		addNeighborMap(neighborMap, nodeMap.keySet(), Paths.get(filePathDependenciesDML));
		addNeighborMap(neighborMap, nodeMap.keySet(), Paths.get(filePathDependenciesDQL));
		addNeighborMap(neighborMap, nodeMap.keySet(), Paths.get(filePathDependenciesRoot));

		for (String nodeKey : nodeMap.keySet()) {
			HashSet<Node<Query>> nodeNeighbors = new HashSet<>();
			for (String neighbor : neighborMap.get(nodeKey)) {
				if (nodeMap.keySet().contains(neighbor)) {
					nodeNeighbors.add(nodeMap.get(neighbor));
				}
				nodeMap.get(nodeKey).setNeighbors(nodeNeighbors);
			}
		}
		markovChain = new MarkovChain(new HashSet<Node<Query>>(nodeMap.values()));
=======
>>>>>>> b6ec1236
	}

	/**
	 * generates queries from markov chain starting from root
	 * @param targetDirectory
	 */
<<<<<<< HEAD
	public List<Query> generateQueries() {
		Tokenizer tokenizer = new Tokenizer();
		List<Query> rawQueries = markovChain.randomWalk(source);
		Skeleton skeleton = new Skeleton(rawQueries, tokenizer);
		return markovChain.randomWalk(source);
	}

	private Map<String, Node<Query>> addNodeMap(Map<String, Node<Query>> nodeMap, Path input, Random r) {
		try {
			BufferedReader reader = Files.newBufferedReader(input, UTF_8);
			Gson gson = new Gson();
			FeatureIndicators featureIndicators = gson.fromJson(reader, FeatureIndicators.class);

			for (FeatureIndicator featureIndicator : featureIndicators.getFeatureIndicators()) {
				if (featureIndicator.getIsIncluded()) {
					nodeMap.put(featureIndicator.getFeature(), new Node<>(new Query(FeatureType.valueOf(featureIndicator.getFeature())), r));
				}
			}
		} catch (IOException exception) {
			exception.printStackTrace();
		}

		return nodeMap;
	}

	private Map<String, List<String>> addNeighborMap(Map<String, List<String>> neighborMap, Set<String> nodes, Path input) {
		try {
			BufferedReader reader = Files.newBufferedReader(input, UTF_8);
			Gson gson = new Gson();
			Dependencies dependencies = gson.fromJson(reader, Dependencies.class);

			for (Dependency dependency : dependencies.getDependencies()) {
				if (nodes.contains(dependency.getNode())) {
					neighborMap.put(dependency.getNode(), dependency.getNeighbors());
				}
			}
		} catch (IOException exception) {
			exception.printStackTrace();
		}

		return neighborMap;
=======
	public void generateQueries(String targetDirectory) {
		// TODO (Victor): generate output text files containing the number of queries specified
		//  by the user in config files. Output is put in targetDirectory
>>>>>>> b6ec1236
	}

}<|MERGE_RESOLUTION|>--- conflicted
+++ resolved
@@ -21,7 +21,6 @@
  */
 public class QueryGenerator {
 
-<<<<<<< HEAD
 	private final String filePathConfigDDL = "./src/main/resources/user_config/ddl.json";
 	private final String filePathConfigDML = "./src/main/resources/user_config/dml.json";
 	private final String filePathConfigDQL = "./src/main/resources/user_config/dql.json";
@@ -34,23 +33,16 @@
 	private Random r = new Random();
 	private Node<Query> source = new Node<>(new Query(FeatureType.FEATURE_ROOT), r);
 
-	public QueryGenerator() {
-=======
 	/**
 	 *
-	 * @param dialectConfigPaths
-	 * @param userConfigPaths
-	 * @param mainUserConfig
 	 * @throws Exception
 	 */
-	public QueryGenerator(String[] dialectConfigPaths, String[] userConfigPaths, String mainUserConfig) throws Exception {
->>>>>>> b6ec1236
+	public QueryGenerator() throws Exception {
 		// TODO (Victor):
 		//  1. Use parser.Utils to parse user json and create graph.MarkovChain and nodes
 		//  2. Generate number of queries given in config
 		//  3. pass to them to Keyword or Skeleton
 
-<<<<<<< HEAD
 		// create nodes
 		Map<String, Node<Query>> nodeMap = new HashMap<>();
 		addNodeMap(nodeMap, Paths.get(filePathConfigDDL), r);
@@ -77,15 +69,12 @@
 			}
 		}
 		markovChain = new MarkovChain(new HashSet<Node<Query>>(nodeMap.values()));
-=======
->>>>>>> b6ec1236
 	}
 
 	/**
 	 * generates queries from markov chain starting from root
 	 * @param targetDirectory
 	 */
-<<<<<<< HEAD
 	public List<Query> generateQueries() {
 		Tokenizer tokenizer = new Tokenizer();
 		List<Query> rawQueries = markovChain.randomWalk(source);
@@ -127,11 +116,6 @@
 		}
 
 		return neighborMap;
-=======
-	public void generateQueries(String targetDirectory) {
-		// TODO (Victor): generate output text files containing the number of queries specified
-		//  by the user in config files. Output is put in targetDirectory
->>>>>>> b6ec1236
 	}
 
 }