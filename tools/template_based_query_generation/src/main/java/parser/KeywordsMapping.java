package parser;

import com.google.common.collect.ImmutableMap;

import java.io.IOException;
import java.nio.file.Paths;
import java.util.Map;

/**
 * Maps features to mappings between dialects and the features' representations in those dialects
 */
public class KeywordsMapping {

  private final String filePathDDL = "./src/main/resources/dialect_config/ddl_mapping.json";
  private final String filePathDML = "./src/main/resources/dialect_config/dml_mapping.json";
  private final String filePathDQL = "./src/main/resources/dialect_config/dql_mapping.json";

  private ImmutableMap<String, Map<String, String>> mapDDL = new ImmutableMap.Builder<String, Map<String, String>>().build();
  private ImmutableMap<String, Map<String, String>> mapDML = new ImmutableMap.Builder<String, Map<String, String>>().build();
  private ImmutableMap<String, Map<String, String>> mapDQL = new ImmutableMap.Builder<String, Map<String, String>>().build();

<<<<<<< HEAD
=======
  /**
   * Constructor of keywords mapping, parsed from the config file
   */
>>>>>>> 7a8a9f35
  public KeywordsMapping() {
    try {
      mapDDL = Utils.makeImmutableKeywordMap(Paths.get(filePathDDL));
      mapDML = Utils.makeImmutableKeywordMap(Paths.get(filePathDML));
      mapDQL = Utils.makeImmutableKeywordMap(Paths.get(filePathDQL));
    } catch (IOException e) {
      e.printStackTrace();
    }
  }

  /**
   * Fetches the appropriate DDL, DML, or DQL keyword mapping
   *
   * @param rawKeyword the keyword to categorize
   * @return the dialect mappings associated with the keyword
   */
  public Map<String, String> getLanguageMap(String rawKeyword) {
    if (mapDDL.containsKey(rawKeyword)) {
      return getMappingDDL(rawKeyword);
    } else if (mapDML.containsKey(rawKeyword)) {
      return getMappingDML(rawKeyword);
    } else {
      return getMappingDQL(rawKeyword);
    }
  }

  /**
<<<<<<< HEAD
   * Returns the dialect map associated with a DDL feature
=======
   * Returns the list of possible PostgreSQL, BigQuery, and Token mappings to a DDL word
>>>>>>> 7a8a9f35
   *
   * @param word the DDL word to be translated
   * @return the dialect map associated with the word
   * @throws IllegalArgumentException if the DDL set does not contain the word
   */
<<<<<<< HEAD
  private Map<String, String> getMappingDDL(String word) throws IllegalArgumentException {
=======
  public Map<String, String> getMappingDDL(String word) throws IllegalArgumentException {
>>>>>>> 7a8a9f35
    if (!mapDDL.containsKey(word)) {
      throw new IllegalArgumentException("The word is not in the DDL set");
    }

    return mapDDL.get(word);
  }

  /**
   * Returns the dialect map associated with a DML feature
   *
   * @param word the DML word to be translated
   * @return the dialect map associated with the word
   * @throws IllegalArgumentException if the DML set does not contain the word
   */
<<<<<<< HEAD
  private Map<String, String> getMappingDML(String word) throws IllegalArgumentException {
=======
  public Map<String, String> getMappingDML(String word) throws IllegalArgumentException {
>>>>>>> 7a8a9f35
    if (!mapDML.containsKey(word)) {
      throw new IllegalArgumentException("The word is not in the DML set");
    }

    return mapDML.get(word);
  }

  /**
   * Returns the dialect map associated with a DQL feature
   *
   * @param word the DQL word to be translated
   * @return the dialect map associated with the word
   * @throws IllegalArgumentException if the DQL set does not contain the word
   */
<<<<<<< HEAD
  private Map<String, String> getMappingDQL(String word) throws IllegalArgumentException {
=======
  public Map<String, String> getMappingDQL(String word) throws IllegalArgumentException {
>>>>>>> 7a8a9f35
    if (!mapDQL.containsKey(word)) {
      throw new IllegalArgumentException("The word is not in the DQL set");
    }

    return mapDQL.get(word);
  }
}<|MERGE_RESOLUTION|>--- conflicted
+++ resolved
@@ -19,12 +19,9 @@
   private ImmutableMap<String, Map<String, String>> mapDML = new ImmutableMap.Builder<String, Map<String, String>>().build();
   private ImmutableMap<String, Map<String, String>> mapDQL = new ImmutableMap.Builder<String, Map<String, String>>().build();
 
-<<<<<<< HEAD
-=======
   /**
    * Constructor of keywords mapping, parsed from the config file
    */
->>>>>>> 7a8a9f35
   public KeywordsMapping() {
     try {
       mapDDL = Utils.makeImmutableKeywordMap(Paths.get(filePathDDL));
@@ -52,21 +49,13 @@
   }
 
   /**
-<<<<<<< HEAD
    * Returns the dialect map associated with a DDL feature
-=======
-   * Returns the list of possible PostgreSQL, BigQuery, and Token mappings to a DDL word
->>>>>>> 7a8a9f35
    *
    * @param word the DDL word to be translated
    * @return the dialect map associated with the word
    * @throws IllegalArgumentException if the DDL set does not contain the word
    */
-<<<<<<< HEAD
   private Map<String, String> getMappingDDL(String word) throws IllegalArgumentException {
-=======
-  public Map<String, String> getMappingDDL(String word) throws IllegalArgumentException {
->>>>>>> 7a8a9f35
     if (!mapDDL.containsKey(word)) {
       throw new IllegalArgumentException("The word is not in the DDL set");
     }
@@ -81,11 +70,7 @@
    * @return the dialect map associated with the word
    * @throws IllegalArgumentException if the DML set does not contain the word
    */
-<<<<<<< HEAD
   private Map<String, String> getMappingDML(String word) throws IllegalArgumentException {
-=======
-  public Map<String, String> getMappingDML(String word) throws IllegalArgumentException {
->>>>>>> 7a8a9f35
     if (!mapDML.containsKey(word)) {
       throw new IllegalArgumentException("The word is not in the DML set");
     }
@@ -100,11 +85,7 @@
    * @return the dialect map associated with the word
    * @throws IllegalArgumentException if the DQL set does not contain the word
    */
-<<<<<<< HEAD
   private Map<String, String> getMappingDQL(String word) throws IllegalArgumentException {
-=======
-  public Map<String, String> getMappingDQL(String word) throws IllegalArgumentException {
->>>>>>> 7a8a9f35
     if (!mapDQL.containsKey(word)) {
       throw new IllegalArgumentException("The word is not in the DQL set");
     }
