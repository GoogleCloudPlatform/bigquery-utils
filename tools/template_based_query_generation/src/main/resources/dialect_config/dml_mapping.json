{
  "features": [
    {
      "feature": "DML_INSERT",
      "allMappings": [
        {
          "postgres": "INSERT",
          "bigQuery": "INSERT",
          "tokenInfos": [
            {
              "tokenName": "insert_exp",
              "required": true,
              "count": 1
            }
          ]
        },
        {
          "postgres": "INSERT INTO",
          "bigQuery": "INSERT INTO",
          "tokenInfos": [
            {
              "tokenName": "insert_exp",
              "required": true,
              "count": 1
            }
          ]
        }
      ]
    },
    {
      "feature": "DML_DELETE",
      "allMappings": [
        {
          "postgres": "DELETE",
          "bigQuery": "DELETE",
          "tokenInfos": [
            {
              "tokenName": "table_name",
              "required": true,
              "count": 1
            }
          ]
        },
        {
          "postgres": "DELETE FROM",
          "bigQuery": "DELETE FROM",
          "tokenInfos": [
            {
              "tokenName": "table_name",
              "required": true,
              "count": 1
            }
          ]
        }
      ]
    },
    {
      "feature": "DML_VALUES",
      "allMappings": [
        {
          "postgres": "VALUES",
          "bigQuery": "VALUES",
          "tokenInfos": [
            {
<<<<<<< HEAD
              "tokenName": "table_name",
=======
              "tokenName": "values_exp",
>>>>>>> b6ec1236
              "required": true,
              "count": 1
            }
          ]
        }
      ]
    },
    {
      "feature": "DML_WHERE",
      "allMappings": [
        {
          "postgres": "WHERE",
          "bigQuery": "WHERE",
          "tokenInfos": [
            {
              "tokenName": "condition",
              "required": true,
              "count": 1
            }
          ]
        }
      ]
    }
  ]
}<|MERGE_RESOLUTION|>--- conflicted
+++ resolved
@@ -62,11 +62,7 @@
           "bigQuery": "VALUES",
           "tokenInfos": [
             {
-<<<<<<< HEAD
-              "tokenName": "table_name",
-=======
               "tokenName": "values_exp",
->>>>>>> b6ec1236
               "required": true,
               "count": 1
             }
