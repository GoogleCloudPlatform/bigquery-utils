<<<<<<< HEAD
{
  "DDL": [
    "DDL_CREATE"
  ],
  "DDL_CREATE": [
    "DDL_PARTITION",
    "DDL_CLUSTER",
    "DDL_OPTIONS",
    "DDL_AS",
    "SINK"
  ],
  "DDL_PARTITION": [
    "DDL_CLUSTER",
    "DDL_OPTIONS",
    "DDL_AS",
    "SINK"
  ],
  "DDL_CLUSTER": [
    "DDL_OPTIONS",
    "DDL_AS",
    "SINK"
  ],
  "DDL_OPTIONS": [
    "DDL_AS",
    "SINK"
  ],
  "DDL_PARTITION": [
    "SINK"
  ],
  "DDL_AS": [
    "SINK"
  ]
}
=======
// TODO: convert to proper .json (spoiledhua)
DDL:DDL_CREATE
DDL_CREATE: DDL_PARTITION
DDL_CREATE: DDL_CLUSTER
DDL_CREATE: DDL_OPTIONS
DDL_CREATE: DDL_AS
DDL_PARTITION: DDL_CLUSTER
DDL_PARTITION: DDL_OPTIONS
DDL_PARTITION: DDL_AS
DDL_CLUSTER: DDL_OPTIONS
DDL_CLUSTER: DDL_AS
DDL_OPTIONS:DDL_AS
DDL_CREATE: SINK
DDL_CLUSTER: SINK
DDL_OPTIONS: SINK
DDL_PARTITION: SINK
DDL_AS: SINK
>>>>>>> 1fe1e616
<|MERGE_RESOLUTION|>--- conflicted
+++ resolved
@@ -1,4 +1,3 @@
-<<<<<<< HEAD
 {
   "DDL": [
     "DDL_CREATE"
@@ -31,23 +30,4 @@
   "DDL_AS": [
     "SINK"
   ]
-}
-=======
-// TODO: convert to proper .json (spoiledhua)
-DDL:DDL_CREATE
-DDL_CREATE: DDL_PARTITION
-DDL_CREATE: DDL_CLUSTER
-DDL_CREATE: DDL_OPTIONS
-DDL_CREATE: DDL_AS
-DDL_PARTITION: DDL_CLUSTER
-DDL_PARTITION: DDL_OPTIONS
-DDL_PARTITION: DDL_AS
-DDL_CLUSTER: DDL_OPTIONS
-DDL_CLUSTER: DDL_AS
-DDL_OPTIONS:DDL_AS
-DDL_CREATE: SINK
-DDL_CLUSTER: SINK
-DDL_OPTIONS: SINK
-DDL_PARTITION: SINK
-DDL_AS: SINK
->>>>>>> 1fe1e616
+}