# Copyright 2020 Google LLC.
# This software is provided as-is, without warranty or representation
# for any use or purpose.
# Your use of it is subject to your agreement with Google.

# Licensed under the Apache License, Version 2.0 (the 'License');
# you may not use this file except in compliance with the License.
# You may obtain a copy of the License at
#
# http://www.apache.org/licenses/LICENSE-2.0
#
# Unless required by applicable law or agreed to in writing, software
# distributed under the License is distributed on an 'AS IS' BASIS,
# WITHOUT WARRANTIES OR CONDITIONS OF ANY KIND, either express or implied.
# See the License for the specific language governing permissions and
# limitations under the License.
"""Background Cloud Function for loading data from GCS to BigQuery.
"""
import collections
<<<<<<< HEAD
import fnmatch
=======
import collections.abc
import copy
>>>>>>> 78360840
import json
import os
import pathlib
import re
import time
from typing import Any, Deque, Dict, List, Optional, Tuple

import cachetools
import google.api_core.client_info
import google.api_core.exceptions
import google.cloud.exceptions
from google.cloud import bigquery, storage

# https://cloud.google.com/bigquery/quotas#load_jobs
# 15TB per BQ load job (soft limit).
DEFAULT_MAX_BATCH_BYTES = str(15 * 10**12)
# 10,000 GCS URIs per BQ load job.
MAX_SOURCE_URIS_PER_LOAD = 10**4

DEFAULT_EXTERNAL_TABLE_DEFINITION = {
    # The default must be a self describing data format
    # because autodetecting CSV /JSON schemas is likely to not match
    # expectations / assumptions of the transformation query.
    "sourceFormat": "PARQUET",
}

DEFAULT_JOB_LABELS = {
    "component": "event-based-gcs-ingest",
    "cloud-function-name": os.getenv("FUNCTION_NAME"),
}

BASE_LOAD_JOB_CONFIG = {
    "sourceFormat": "CSV",
    "fieldDelimiter": ",",
    "writeDisposition": "WRITE_APPEND",
    "labels": DEFAULT_JOB_LABELS,
}

# yapf: disable
DEFAULT_DESTINATION_REGEX = (
    r"^(?P<dataset>[\w\-\._0-9]+)/"  # dataset (required)
    r"(?P<table>[\w\-_0-9]+)/?"      # table name (required)
    r"(?P<partition>\$[0-9]+)?/?"    # partition decorator (optional)
    r"(?P<yyyy>[0-9]{4})?/?"         # partition year (yyyy) (optional)
    r"(?P<mm>[0-9]{2})?/?"           # partition month (mm) (optional)
    r"(?P<dd>[0-9]{2})?/?"           # partition day (dd)  (optional)
    r"(?P<hh>[0-9]{2})?/?"           # partition hour (hh) (optional)
    r"(?P<batch>[\w\-_0-9]+)?/"      # batch id (optional)
)
# yapf: enable

# Will wait up to this polling for errors before exiting
# This is to check if job fail quickly, not to assert it succeed.
# This may not be honored if longer than cloud function timeout.
# https://cloud.google.com/functions/docs/concepts/exec#timeout
# One might consider lowering this to 1-2 seconds to lower the
# upper bound of expected execution time to stay within the free tier.
# https://cloud.google.com/functions/pricing#free_tier
WAIT_FOR_JOB_SECONDS = int(os.getenv("WAIT_FOR_JOB_SECONDS", "5"))

# Use caution when lowering the job polling rate.
# Keep in mind that many concurrent executions of this cloud function should not
# violate the 300 concurrent requests or 100 request per second.
# https://cloud.google.com/bigquery/quotas#all_api_requests
JOB_POLL_INTERVAL_SECONDS = 1

SUCCESS_FILENAME = os.getenv("SUCCESS_FILENAME", "_SUCCESS")

CLIENT_INFO = google.api_core.client_info.ClientInfo(
    user_agent="google-pso-tool/bq-severless-loader")

DEFAULT_JOB_PREFIX = "gcf-ingest-"


def main(event: Dict, context):  # pylint: disable=unused-argument
    """entry point for background cloud function for event driven GCS to
    BigQuery ingest."""
    # pylint: disable=too-many-locals
    # Set by Cloud Function Execution Environment
    # https://cloud.google.com/functions/docs/env-var
    destination_regex = os.getenv("DESTINATION_REGEX",
                                  DEFAULT_DESTINATION_REGEX)
    dest_re = re.compile(destination_regex)

    bucket_id, object_id = parse_notification(event)

    # Exit eagerly if not a success file.
    # we can improve this with pub/sub message filtering once it supports
    # a hasSuffix filter function (we can filter on hasSuffix successfile name)
    #  https://cloud.google.com/pubsub/docs/filtering
    if not object_id.endswith(f"/{SUCCESS_FILENAME}"):
        print(
            f"No-op. This notification was not for a {SUCCESS_FILENAME} file.")
        return

    prefix_to_load = removesuffix(object_id, SUCCESS_FILENAME)
    gsurl = f"gs://{bucket_id}/{prefix_to_load}"
    gcs_client = storage.Client(client_info=CLIENT_INFO)
    project = os.getenv("BQ_PROJECT", gcs_client.project)
    bkt = cached_get_bucket(gcs_client, bucket_id)
    success_blob: storage.Blob = bkt.blob(object_id)
    handle_duplicate_notification(bkt, success_blob, gsurl)

    destination_match = dest_re.match(object_id)
    if not destination_match:
        raise RuntimeError(f"Object ID {object_id} did not match regex:"
                           f" {destination_regex}")
    destination_details = destination_match.groupdict()
    try:
        dataset = destination_details['dataset']
        table = destination_details['table']
    except KeyError:
        raise RuntimeError(
            f"Object ID {object_id} did not match dataset and table in regex:"
            f" {destination_regex}") from KeyError
    partition = destination_details.get('partition')
    year, month, day, hour = (
        destination_details.get(key, "") for key in ('yyyy', 'mm', 'dd', 'hh'))
    part_list = (year, month, day, hour)
    if not partition and any(part_list):
        partition = '$' + ''.join(part_list)
    batch_id = destination_details.get('batch')
    labels = DEFAULT_JOB_LABELS
    labels["bucket"] = bucket_id

    if batch_id:
        labels["batch-id"] = batch_id

    if partition:
        dest_table_ref = bigquery.TableReference.from_string(
            f"{dataset}.{table}{partition}", default_project=project)
    else:
        dest_table_ref = bigquery.TableReference.from_string(
            f"{dataset}.{table}", default_project=project)

    default_query_config = bigquery.QueryJobConfig()
    default_query_config.use_legacy_sql = False
    default_query_config.labels = labels
    bq_client = bigquery.Client(client_info=CLIENT_INFO,
<<<<<<< HEAD
                                project=project,
=======
>>>>>>> 78360840
                                default_query_job_config=default_query_config)

    print("looking for bq_transform.sql")
    external_query_sql = read_gcs_file_if_exists(
        gcs_client, f"{gsurl}_config/bq_transform.sql")
    if not external_query_sql:
<<<<<<< HEAD
        external_query_sql = look_for_config_in_parents(
            gcs_client, gsurl, "*.sql")
    print(f"external_query_sql = {external_query_sql}")
=======
        external_query_sql = look_for_config_in_parents(gcs_client, gsurl,
                                                        "bq_transform.sql")
>>>>>>> 78360840
    if external_query_sql:
        print("EXTERNAL QUERY")
        print(f"found external query:\n{external_query_sql}")
        external_query(gcs_client, bq_client, gsurl, external_query_sql,
                       dest_table_ref,
                       create_job_id_prefix(dest_table_ref, batch_id))
        return

    print("LOAD_JOB")
    load_batches(gcs_client, bq_client, gsurl, dest_table_ref,
                 create_job_id_prefix(dest_table_ref, batch_id))


def create_job_id_prefix(dest_table_ref: bigquery.TableReference,
                         batch_id: Optional[str]):
    """Create job id prefix with a consistent naming convention.
    The naming conventions is as follows:
    gcf-ingest-<dataset_id>-<table_id>-<partition_num>-<batch_id>-
    Parts that are not inferrable from the GCS path with have a 'None'
    placeholder. This naming convention is crucial for monitoring the system.
    Note, gcf-ingest- can be overridden with environment variable JOB_PREFIX

    Examples:

    Non-partitioned Non batched tables:
      - gs://${BUCKET}/tpch/lineitem/_SUCCESS
      - gcf-ingest-tpch-lineitem-None-None-
    Non-partitioned batched tables:
      - gs://${BUCKET}/tpch/lineitem/batch000/_SUCCESS
      - gcf-ingest-tpch-lineitem-None-batch000-
    Partitioned Batched tables:
      - gs://${BUCKET}/tpch/lineitem/$20201031/batch000/_SUCCESS
      - gcf-ingest-tpch-lineitem-20201031-batch000-
    """
    table_partition = dest_table_ref.table_id.split("$")
    if len(table_partition) < 2:
        # If there is no partition put a None placeholder
        table_partition.append("None")
    return f"{os.getenv('JOB_PREFIX', DEFAULT_JOB_PREFIX)}" \
        f"{dest_table_ref.dataset_id}-" \
        f"{'-'.join(table_partition)}-" \
        f"{batch_id}-"


def external_query(  # pylint: disable=too-many-arguments
        gcs_client: storage.Client, bq_client: bigquery.Client, gsurl: str,
        query: str, dest_table_ref: bigquery.TableReference,
        job_id_prefix: str):
    """Load from query over external table from GCS.

    This hinges on a SQL query defined in GCS at _config/bq_transform.sql and
    an external table definition _config/external.json (otherwise will assume
    CSV external table)
    """
    external_table_config = read_gcs_file_if_exists(
        gcs_client, f"{gsurl}_config/external.json")
    if not external_table_config:
        external_table_config = look_for_config_in_parents(
            gcs_client, gsurl, "external.json")
    if external_table_config:
        external_table_def = json.loads(external_table_config)
    else:
        print(f"Falling back to default CSV external table."
              f" {gsurl}_config/external.json not found.")
        external_table_def = DEFAULT_EXTERNAL_TABLE_DEFINITION

    external_table_def["sourceUris"] = flatten2dlist(
        get_batches_for_prefix(gcs_client, gsurl))
    print(f"external table def = {json.dumps(external_table_config, indent=2)}")
    external_config = bigquery.ExternalConfig.from_api_repr(external_table_def)
    job_config = bigquery.QueryJobConfig(
        table_definitions={"temp_ext": external_config}, use_legacy_sql=False)

    # Note, dest_table might include a partition decorator.
    rendered_query = query.format(
        dest_dataset=f"`{dest_table_ref.project}`.{dest_table_ref.dataset_id}",
        dest_table=dest_table_ref.table_id,
    )

    job: bigquery.QueryJob = bq_client.query(
        rendered_query,
        job_config=job_config,
        job_id_prefix=job_id_prefix,
        project=os.getenv("BQ_PROJECT", bq_client.project)
    )

    print(f"started asynchronous query job: {job.job_id}")

    start_poll_for_errors = time.monotonic()
    # Check if job failed quickly
    while time.monotonic() - start_poll_for_errors < WAIT_FOR_JOB_SECONDS:
        job.reload()
        if job.errors:
            msg = f"query job {job.job_id} failed quickly: {job.errors}"
            for err in job.errors:
                # BQ gives confusing warning about missing dataset if the
                # external query refers to the wrong external table name.
                # In this case we can give the end user a little more context.
                if "missing dataset" in err.get("message", ""):
                    raise RuntimeError(
                        "External queries must select from the external table "
                        "named 'temp_ext'. This error may be due to specifying"
                        "the wrong name for the external table. " + msg)
            raise RuntimeError(msg)
        time.sleep(JOB_POLL_INTERVAL_SECONDS)


def flatten2dlist(arr: List[List[Any]]) -> List[Any]:
    """Flatten list of lists to flat list of elements"""
    return [j for i in arr for j in i]


def load_batches(gcs_client, bq_client, gsurl, dest_table_ref, job_id_prefix):
    """orchestrate 1 or more load jobs based on number of URIs and total byte
    size of objects at gsurl"""
    batches = get_batches_for_prefix(gcs_client, gsurl)
    load_config = construct_load_job_config(gcs_client, gsurl)
    load_config.labels = DEFAULT_JOB_LABELS
    batch_count = len(batches)

    jobs: List[bigquery.LoadJob] = []
    for batch_num, batch in enumerate(batches):
        print(load_config.to_api_repr())
        job: bigquery.LoadJob = bq_client.load_table_from_uri(
            batch,
            dest_table_ref,
            job_config=load_config,
            job_id_prefix=f"{job_id_prefix}{batch_num}-of-{batch_count}-",
        )

        print(f"started asyncronous bigquery load job with id: {job.job_id} for"
              f" {gsurl}")
        jobs.append(job)

    start_poll_for_errors = time.monotonic()
    # Check if job failed quickly
    while time.monotonic() - start_poll_for_errors < WAIT_FOR_JOB_SECONDS:
        # Check if job failed quickly
        for job in jobs:
            job.reload()
            if job.errors:
                raise RuntimeError(
                    f"load job {job.job_id} failed quickly: {job.errors}")
        time.sleep(JOB_POLL_INTERVAL_SECONDS)


def handle_duplicate_notification(bkt: storage.Bucket,
                                  success_blob: storage.Blob, gsurl: str):
    """
    Need to handle potential duplicate Pub/Sub notifications.
    To achieve this we will drop an empty "claimed" file that indicates
    an invocation of this cloud function has picked up the success file
    with a certain creation timestamp. This will support republishing the
    success file as a mechanism of re-running the ingestion while avoiding
    duplicate ingestion due to multiple Pub/Sub messages for a success file
    with the same creation time.
    """
    success_blob.reload()
    success_created_unix_timestamp = success_blob.time_created.timestamp()

    claim_blob: storage.Blob = bkt.blob(
        success_blob.name.replace(SUCCESS_FILENAME,
                                  f"_claimed_{success_created_unix_timestamp}"))
    try:
        claim_blob.upload_from_string("", if_generation_match=0)
    except google.api_core.exceptions.PreconditionFailed as err:
        raise RuntimeError(
            f"The prefix {gsurl} appears to already have been claimed for "
            f"{gsurl}{SUCCESS_FILENAME} with created timestamp"
            f"{success_created_unix_timestamp}."
            "This means that another invocation of this cloud function has"
            "claimed the ingestion of this batch."
            "This may be due to a rare duplicate delivery of the Pub/Sub "
            "storage notification.") from err


def _get_parent_config_file(storage_client, config_filename, bucket, path):
    bkt = storage_client.lookup_bucket(bucket)
    config_dir_name = "_config"
    parent_path = pathlib.Path(path).parent
    config_path = parent_path / config_dir_name
    config_file_path = config_path / config_filename
    # Handle wild card (to support bq transform sql with different names).
    if "*" in config_filename:
        matches: List[storage.Blob] = list(
            filter(lambda blob: fnmatch.fnmatch(blob.name, config_filename),
                   bkt.list_blobs(prefix=config_path)))
        if matches:
            if len(matches) > 1:
                raise RuntimeError(
                    f"Multiple matches for gs://{bucket}/{config_file_path}")
            return read_gcs_file_if_exists(storage_client,
                                           f"gs://{bucket}/{matches[0].name}")
        return None
    return read_gcs_file_if_exists(storage_client,
                                   f"gs://{bucket}/{config_file_path}")


def look_for_config_in_parents(storage_client: storage.Client, gsurl: str,
                               config_filename: str) -> Optional[str]:
    """look in parent directories for _config/config_filename"""
    blob: storage.Blob = storage.Blob.from_string(gsurl)
    bucket_name = blob.bucket.name
    obj_path = blob.name
    parts = removesuffix(obj_path, "/").split("/")

    def _get_parent_config(path):
        return _get_parent_config_file(storage_client, config_filename,
                                       bucket_name, path)

    config = None
    while parts:
        if config:
            return config
        config = _get_parent_config("/".join(parts))
        parts.pop()
    return config


def construct_load_job_config(storage_client: storage.Client,
                              gsurl: str) -> bigquery.LoadJobConfig:
    """
    merge dictionaries for loadjob.json configs in parent directories.
    The configs closest to gsurl should take precedence.
    """
    config_filename = "load.json"
    blob: storage.Blob = storage.Blob.from_string(gsurl)
    bucket_name = blob.bucket.name
    obj_path = blob.name
    parts = removesuffix(obj_path, "/").split("/")

    def _get_parent_config(path):
        return _get_parent_config_file(storage_client, config_filename,
                                       bucket_name, path)

    config_q: Deque[Dict[str, Any]] = collections.deque()
    config_q.append(BASE_LOAD_JOB_CONFIG)
    while parts:
        config = _get_parent_config("/".join(parts))
        if config:
            config_q.append(json.loads(config))
        parts.pop()

    merged_config: Dict = {}
    while config_q:
        recursive_update(merged_config, config_q.popleft(), in_place=True)
    print(f"merged_config: {merged_config}")
    return bigquery.LoadJobConfig.from_api_repr({"load": merged_config})


def get_batches_for_prefix(gcs_client: storage.Client,
                           prefix_path: str,
                           ignore_subprefix="_config/",
                           ignore_file=SUCCESS_FILENAME) -> List[List[str]]:
    """
    This function creates batches of GCS uris for a given prefix.
    This prefix could be a table prefix or a partition prefix inside a
    table prefix.
    returns an Array of their batches
    (one batch has an array of multiple GCS uris)
    """
    batches = []
    blob: storage.Blob = storage.Blob.from_string(prefix_path)
    bucket_name = blob.bucket.name
    prefix_name = blob.name

    prefix_filter = f"{prefix_name}"
    bucket = cached_get_bucket(gcs_client, bucket_name)
    blobs = list(bucket.list_blobs(prefix=prefix_filter, delimiter="/"))

    cumulative_bytes = 0
    max_batch_size = int(os.getenv("MAX_BATCH_BYTES", DEFAULT_MAX_BATCH_BYTES))
    batch: List[str] = []
    for blob in blobs:
        # API returns root prefix also. Which should be ignored.
        # Similarly, the _SUCCESS file should be ignored.
        # Finally, anything in the _config/ prefix should be ignored.
        if (blob.name
                not in {f"{prefix_name}/", f"{prefix_name}/{ignore_file}"}
                or blob.name.startswith(f"{prefix_name}/{ignore_subprefix}")):
            if blob.size == 0:  # ignore empty files
                print(f"ignoring empty file: gs://{bucket}/{blob.name}")
                continue
            cumulative_bytes += blob.size

            # keep adding until we reach threshold
            if cumulative_bytes <= max_batch_size or len(
                    batch) > MAX_SOURCE_URIS_PER_LOAD:
                batch.append(f"gs://{bucket_name}/{blob.name}")
            else:
                batches.append(batch.copy())
                batch.clear()
                batch.append(f"gs://{bucket_name}/{blob.name}")
                cumulative_bytes = blob.size

    # pick up remaining files in the final batch
    if len(batch) > 0:
        batches.append(batch.copy())
        batch.clear()

    if len(batches) > 1:
        print(f"split into {len(batches)} load jobs.")
    elif len(batches) == 1:
        print("using single load job.")
    else:
        raise RuntimeError("No files to load!")
    return batches


def parse_notification(notification: dict) -> Tuple[str, str]:
    """valdiates notification payload
    Args:
        notification(dict): Pub/Sub Storage Notification
        https://cloud.google.com/storage/docs/pubsub-notifications
        Or Cloud Functions direct trigger
        https://cloud.google.com/functions/docs/tutorials/storage
        with notification schema
        https://cloud.google.com/storage/docs/json_api/v1/objects#resource
    Returns:
        tuple of bucketId and objectId attributes
    Raises:
        KeyError if the input notification does not contain the expected
        attributes.
    """
    if notification.get("kind") == "storage#object":
        # notification is GCS Object reosource from Cloud Functions trigger
        # https://cloud.google.com/storage/docs/json_api/v1/objects#resource
        return notification["bucket"], notification["name"]
    if notification.get("attributes"):
        # notification is Pub/Sub message.
        try:
            attributes = notification["attributes"]
            return attributes["bucketId"], attributes["objectId"]
        except KeyError:
            raise RuntimeError(
                "Issue with Pub/Sub message, did not contain expected"
                f"attributes: 'bucketId' and 'objectId': {notification}"
            ) from KeyError
    raise RuntimeError(
        "Cloud Function recieved unexpected trigger:\n"
        f"{notification}\n"
        "This function only supports direct Cloud Functions"
        "Background Triggers or Pub/Sub storage notificaitons"
        "as described in the following links:\n"
        "https://cloud.google.com/storage/docs/pubsub-notifications\n"
        "https://cloud.google.com/functions/docs/tutorials/storage")


# cache lookups against GCS API for 1 second as buckets / objects have update
# limit of once per second and we might do several of the same lookup during
# the functions lifetime. This should improve performance by eliminating
# unnecessary API calls. The lookups on bucket and objects in this function
# should not be changing during the function's lifetime as this would lead to
# non-deterministic results with or without this cache.
# https://cloud.google.com/storage/quotas
@cachetools.cached(cachetools.TTLCache(maxsize=1024, ttl=1))
def read_gcs_file(gcs_client: storage.Client, gsurl: str) -> str:
    """
    Read a GCS object as a string

    Args:
        gcs_client:  GCS client
        gsurl: GCS URI for object to read in gs://bucket/path/to/object format
    Returns:
        str
    """
    blob = storage.Blob.from_string(gsurl)
    return blob.download_as_bytes(client=gcs_client).decode('UTF-8')


def read_gcs_file_if_exists(gcs_client: storage.Client,
                            gsurl: str) -> Optional[str]:
    """return string of gcs object contents or None if the object does not exist
    """
    try:
        return read_gcs_file(gcs_client, gsurl)
    except google.cloud.exceptions.NotFound:
        return None


# Cache bucket lookups (see reasoning in comment above)
@cachetools.cached(cachetools.TTLCache(maxsize=1024, ttl=1))
def cached_get_bucket(
    gcs_client: storage.Client,
    bucket_id: str,
) -> storage.Bucket:
    """get storage.Bucket object by bucket_id string if exists or raise
    google.cloud.exceptions.NotFound."""
    return gcs_client.get_bucket(bucket_id)


def dict_to_bq_schema(schema: List[Dict]) -> List[bigquery.SchemaField]:
    """Converts a list of dicts to list of bigquery.SchemaField for use with
    bigquery client library. Dicts must contain name and type keys.
    The dict may optionally contain a mode key."""
    default_mode = "NULLABLE"
    return [
        bigquery.SchemaField(
            x["name"],
            x["type"],
            mode=x.get("mode") if x.get("mode") else default_mode)
        for x in schema
    ]


# To be added to built in str in python 3.9
# https://www.python.org/dev/peps/pep-0616/
def removesuffix(in_str: str, suffix: str) -> str:
    """removes suffix from a string."""
    # suffix='' should not call self[:-0].
    if suffix and in_str.endswith(suffix):
        return in_str[:-len(suffix)]
    return in_str[:]


def recursive_update(
    original: Dict,
    update: Dict,
    in_place: bool = False
):
    """
    return a recursively updated dictionary.

    Note, lists will be completely overwritten by value in update if there is a
    conflict.

    original: (dict) the base dictionary
    update:  (dict) the dictionary of updates to apply on original
    in_place: (bool) if true then original will be mutated in place else a new
        dictionary as a result of the update will be returned.
    """
    out = original if in_place else copy.deepcopy(original)

    for key, value in update.items():
        if isinstance(value, dict):
            out[key] = recursive_update(out.get(key, {}), value)
        else:
            out[key] = value
    return out<|MERGE_RESOLUTION|>--- conflicted
+++ resolved
@@ -17,12 +17,9 @@
 """Background Cloud Function for loading data from GCS to BigQuery.
 """
 import collections
-<<<<<<< HEAD
 import fnmatch
-=======
 import collections.abc
 import copy
->>>>>>> 78360840
 import json
 import os
 import pathlib
@@ -162,24 +159,17 @@
     default_query_config.use_legacy_sql = False
     default_query_config.labels = labels
     bq_client = bigquery.Client(client_info=CLIENT_INFO,
-<<<<<<< HEAD
                                 project=project,
-=======
->>>>>>> 78360840
                                 default_query_job_config=default_query_config)
 
     print("looking for bq_transform.sql")
     external_query_sql = read_gcs_file_if_exists(
         gcs_client, f"{gsurl}_config/bq_transform.sql")
     if not external_query_sql:
-<<<<<<< HEAD
         external_query_sql = look_for_config_in_parents(
             gcs_client, gsurl, "*.sql")
     print(f"external_query_sql = {external_query_sql}")
-=======
-        external_query_sql = look_for_config_in_parents(gcs_client, gsurl,
-                                                        "bq_transform.sql")
->>>>>>> 78360840
+
     if external_query_sql:
         print("EXTERNAL QUERY")
         print(f"found external query:\n{external_query_sql}")
