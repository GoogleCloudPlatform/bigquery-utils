--- conflicted
+++ resolved
@@ -2,10 +2,6 @@
 import {exec} from 'child_process';
 import {ResultJson} from './resultJson';
 import * as config from './toolconfig.json';
-<<<<<<< HEAD
-=======
-import { resolveCliPathFromVSCodeExecutablePath } from 'vscode-test';
->>>>>>> 7a8a9f35
 
 /**
  * query_breakdown_runner contains the QueryBreakdownRunner class that is used to
@@ -38,13 +34,7 @@
         command = command + ' -r ' + config.replacementLimit;
       }
       // executes the jar file
-<<<<<<< HEAD
       const process = exec(command)
-=======
-      const process = exec(
-        command
-      )
->>>>>>> 7a8a9f35
         .on('close', exitCode => {
           if (!process.killed && exitCode === 0) {
             console.log(jsonString)
