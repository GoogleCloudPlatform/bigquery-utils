--- conflicted
+++ resolved
@@ -12,11 +12,8 @@
 This repository is broken up into:
 
 *   [Dashboards](/dashboards) - Pre-built dashboards for common use cases
-<<<<<<< HEAD
-=======
 *   [Performance Testing](/performance_testing) - Examples for doing performance testing
     *   [JMeter](/performance_testing/jmeter) - Examples for using JMeter to test BigQuery performance
->>>>>>> ddd43ad4
 *   [Scripts](/scripts) - Python, Shell, & SQL scripts
     *   [billing](/scripts/billing) - Example queries over the GCP billing
         export
